--- conflicted
+++ resolved
@@ -465,13 +465,9 @@
                             f'while parsing schema {key}:{value}')
 
 
-<<<<<<< HEAD
 def validate_matrixes(schema: SchemaType, matrixes: list[Matrix]) -> None:
-=======
-def validate_matrixes(schema: SchemaType, matrixes: List[Matrix]) -> None:
     errors = []
 
->>>>>>> c8c33220
     # Validate overall consistency
     project_seen = set()
     system_target_seen = set()
