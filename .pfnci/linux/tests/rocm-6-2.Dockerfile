# AUTO GENERATED: DO NOT EDIT!
ARG BASE_IMAGE="rocm/dev-ubuntu-22.04:6.2"
FROM ${BASE_IMAGE}

RUN export DEBIAN_FRONTEND=noninteractive && \
    ( apt-get -qqy update || true ) && \
    apt-get -qqy install ca-certificates && \
    curl -qL https://repo.radeon.com/rocm/rocm.gpg.key | apt-key add -
RUN export DEBIAN_FRONTEND=noninteractive && \
    apt-get -qqy update && \
    apt-get -qqy install \
       make build-essential libssl-dev zlib1g-dev \
       libbz2-dev libreadline-dev libsqlite3-dev wget \
       curl llvm libncursesw5-dev xz-utils tk-dev \
       libxml2-dev libxmlsec1-dev libffi-dev \
       liblzma-dev \
\
       && \
    apt-get -qqy install ccache git curl && \
    apt-get -qqy --allow-change-held-packages \
            --allow-downgrades install rocm-dev hipblas hipfft hipsparse hipcub rocsparse rocrand hiprand rocthrust rocsolver rocfft rocprim rccl roctracer-dev

ENV PATH "/usr/lib/ccache:${PATH}"

ENV ROCM_HOME "/opt/rocm"
ENV LD_LIBRARY_PATH "${ROCM_HOME}/lib"
ENV CPATH "${ROCM_HOME}/include"
ENV LDFLAGS "-L${ROCM_HOME}/lib"

RUN git clone https://github.com/pyenv/pyenv.git /opt/pyenv
ENV PYENV_ROOT "/opt/pyenv"
ENV PATH "${PYENV_ROOT}/shims:${PYENV_ROOT}/bin:${PATH}"
RUN pyenv install 3.12.6 && \
    pyenv global 3.12.6 && \
    pip install -U setuptools pip wheel

<<<<<<< HEAD
RUN pip install -U 'numpy==1.26.*' 'scipy==1.14.*' 'optuna==3.*' 'cython==3.*'
=======
RUN pip install -U 'numpy==1.26.*' 'scipy==1.14.*' 'optuna==4.*' 'cython==0.29.*'
>>>>>>> 8c411811
RUN pip uninstall -y mpi4py cuda-python && \
    pip check<|MERGE_RESOLUTION|>--- conflicted
+++ resolved
@@ -34,10 +34,6 @@
     pyenv global 3.12.6 && \
     pip install -U setuptools pip wheel
 
-<<<<<<< HEAD
-RUN pip install -U 'numpy==1.26.*' 'scipy==1.14.*' 'optuna==3.*' 'cython==3.*'
-=======
-RUN pip install -U 'numpy==1.26.*' 'scipy==1.14.*' 'optuna==4.*' 'cython==0.29.*'
->>>>>>> 8c411811
+RUN pip install -U 'numpy==1.26.*' 'scipy==1.14.*' 'optuna==4.*' 'cython==3.*'
 RUN pip uninstall -y mpi4py cuda-python && \
     pip check