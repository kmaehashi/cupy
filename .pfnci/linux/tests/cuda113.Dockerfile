# AUTO GENERATED: DO NOT EDIT!
ARG BASE_IMAGE="nvidia/cuda:11.3.1-devel-ubuntu20.04"
FROM ${BASE_IMAGE}

RUN export DEBIAN_FRONTEND=noninteractive && \
    apt-get -qqy update && \
    apt-get -qqy install \
       make build-essential libssl-dev zlib1g-dev \
       libbz2-dev libreadline-dev libsqlite3-dev wget \
       curl llvm libncursesw5-dev xz-utils tk-dev \
       libxml2-dev libxmlsec1-dev libffi-dev \
       liblzma-dev \
\
       && \
    apt-get -qqy install ccache git curl && \
    apt-get -qqy --allow-change-held-packages \
            --allow-downgrades install 'libnccl2=2.16.*+cuda11.8' 'libnccl-dev=2.16.*+cuda11.8' 'libcutensor2=2.0.*' 'libcutensor-dev=2.0.*' 'libcudnn8=8.8.*+cuda11.8' 'libcudnn8-dev=8.8.*+cuda11.8'

ENV PATH "/usr/lib/ccache:${PATH}"

COPY setup/update-alternatives-cutensor.sh /
RUN /update-alternatives-cutensor.sh

RUN git clone https://github.com/pyenv/pyenv.git /opt/pyenv
ENV PYENV_ROOT "/opt/pyenv"
ENV PATH "${PYENV_ROOT}/shims:${PYENV_ROOT}/bin:${PATH}"
RUN pyenv install 3.10.15 && \
    pyenv global 3.10.15 && \
    pip install -U setuptools pip wheel

<<<<<<< HEAD
RUN pip install -U 'numpy==1.24.*' 'scipy==1.11.*' 'optuna==3.*' 'cython==3.*' 'fastrlock>=0.5'
=======
RUN pip install -U 'numpy==1.24.*' 'scipy==1.11.*' 'optuna==3.*' 'cython==3.0.*'
>>>>>>> 09b1c0a0
RUN pip uninstall -y mpi4py cuda-python && \
    pip check<|MERGE_RESOLUTION|>--- conflicted
+++ resolved
@@ -28,10 +28,6 @@
     pyenv global 3.10.15 && \
     pip install -U setuptools pip wheel
 
-<<<<<<< HEAD
-RUN pip install -U 'numpy==1.24.*' 'scipy==1.11.*' 'optuna==3.*' 'cython==3.*' 'fastrlock>=0.5'
-=======
-RUN pip install -U 'numpy==1.24.*' 'scipy==1.11.*' 'optuna==3.*' 'cython==3.0.*'
->>>>>>> 09b1c0a0
+RUN pip install -U 'numpy==1.24.*' 'scipy==1.11.*' 'optuna==3.*' 'cython==3.0.*' 'fastrlock>=0.5'
 RUN pip uninstall -y mpi4py cuda-python && \
     pip check