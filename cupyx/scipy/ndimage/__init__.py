--- conflicted
+++ resolved
@@ -1,12 +1,9 @@
 from cupyx.scipy.ndimage.filters import correlate  # NOQA
 from cupyx.scipy.ndimage.filters import convolve  # NOQA
-<<<<<<< HEAD
 from cupyx.scipy.ndimage.filters import correlate1d  # NOQA
 from cupyx.scipy.ndimage.filters import convolve1d  # NOQA
-=======
 from cupyx.scipy.ndimage.filters import minimum_filter  # NOQA
 from cupyx.scipy.ndimage.filters import maximum_filter  # NOQA
->>>>>>> 265b446b
 
 from cupyx.scipy.ndimage.interpolation import affine_transform  # NOQA
 from cupyx.scipy.ndimage.interpolation import map_coordinates  # NOQA
