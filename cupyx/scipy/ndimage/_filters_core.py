--- conflicted
+++ resolved
@@ -143,18 +143,12 @@
     return output
 
 
-<<<<<<< HEAD
 includes = r'''
+// workaround for HIP: line begins with #include
 #include <type_traits>  // let Jitify handle this
-#include <math_constants.h>
-'''
-=======
-math_constants_preamble = r'''
-// workaround for HIP: line begins with #include
 #include <cupy/math_constants.h>
 '''
 
->>>>>>> d5b31f4a
 
 _CAST_FUNCTION = """
 // Implements a casting function to make it compatible with scipy
