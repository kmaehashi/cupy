--- conflicted
+++ resolved
@@ -9,14 +9,10 @@
     scipy_available = False
 
 import cupy
-<<<<<<< HEAD
+import cupyx
+
 from cupy import _core
-=======
-import cupyx
-
-from cupy import core
-from cupy.core import _scalar
->>>>>>> cd2550f1
+from cupy._core import _scalar
 from cupy._creation import basic
 from cupy import cusparse
 from cupyx.scipy.sparse import base
@@ -32,27 +28,7 @@
                                 sparse_data._minmax_mixin,
                                 _index.IndexMixin):
 
-<<<<<<< HEAD
-    _compress_getitem_kern = _core.ElementwiseKernel(
-        'T d, S ind, int32 minor', 'raw T answer',
-        'if (ind == minor) atomicAdd(&answer[0], d);',
-        'compress_getitem')
-
-    _compress_getitem_complex_kern = _core.ElementwiseKernel(
-        'T real, T imag, S ind, int32 minor',
-        'raw T answer_real, raw T answer_imag',
-        '''
-        if (ind == minor) {
-          atomicAdd(&answer_real[0], real);
-          atomicAdd(&answer_imag[0], imag);
-        }
-        ''',
-        'compress_getitem_complex')
-
-    _max_reduction_kern = _core.RawKernel(r'''
-=======
     _max_min_reduction_code = r'''
->>>>>>> cd2550f1
         extern "C" __global__
         void ${func}(double* data, int* x, int* y, int length,
                            double* z) {
@@ -78,8 +54,7 @@
                     break;
                 } else {
                     // Check for a value update
-<<<<<<< HEAD
-                    if (data[entry] > running_value){
+                    if (data[entry] ${op} running_value){
                         running_value = data[entry];
                     }
                 }
@@ -87,147 +62,24 @@
 
             // Store in the return function
             z[tid] = running_value;
-        }
-        ''', 'max_reduction')
-
-    _max_nonzero_reduction_kern = _core.RawKernel(r'''
-        extern "C" __global__
-        void max_nonzero_reduction(double* data, int* x, int* y, int length,
-                                   double* z) {
-            // Get the index of the block
-            int tid = blockIdx.x * blockDim.x + threadIdx.x;
-
-            // Calculate the block length
-            int block_length = y[tid] - x[tid];
-
-            // Select initial value based on the block density
-            double running_value = 0;
-            if (block_length > 0){
-                running_value = data[x[tid]];
-            } else {
-                running_value = 0;
-            }
-
-            // Iterate over the section of the sparse matrix
-            for (int entry = x[tid]; entry < y[tid]; entry++){
-                if (data[entry] != data[entry]){
-                    // Check for NaN
-                    running_value = nan("");
-                    break;
-                } else {
-                    // Check for a value update
-                    if (running_value < data[entry]){
-                        running_value = data[entry];
-                    }
-                }
-            }
-
-            // Store in the return function
-            z[tid] = running_value;
-        }
-        ''', 'max_nonzero_reduction')
-
-    _min_reduction_kern = _core.RawKernel(r'''
-        extern "C" __global__
-        void min_reduction(double* data, int* x, int* y, int length,
-                           double* z) {
-            // Get the index of the block
-            int tid = blockIdx.x * blockDim.x + threadIdx.x;
-
-            // Calculate the block length
-            int block_length = y[tid] - x[tid];
-
-            // Select initial value based on the block density
-            double running_value = 0;
-            if (block_length == length){
-                running_value = data[x[tid]];
-            } else {
-                running_value = 0;
-            }
-
-            // Iterate over the block to update the initial value
-            for (int entry = x[tid]; entry < y[tid]; entry++){
-                if (data[entry] != data[entry]){
-                    // Check for NaN
-                    running_value = nan("");
-                    break;
-                } else {
-                    // Check for a value update
-                    if (data[entry] < running_value){
-=======
-                    if (data[entry] ${op} running_value){
->>>>>>> cd2550f1
-                        running_value = data[entry];
-                    }
-                }
-            }
-
-            // Store in the return function
-            z[tid] = running_value;
-<<<<<<< HEAD
-        }
-        ''', 'min_reduction')
-
-    _min_nonzero_reduction_kern = _core.RawKernel(r'''
-        extern "C" __global__
-        void min_nonzero_reduction(double* data, int* x, int* y, int length,
-                                   double* z) {
-            // Get the index of hte block
-            int tid = blockIdx.x * blockDim.x + threadIdx.x;
-
-            // Calculate the block length
-            int block_length = y[tid] - x[tid];
-
-            // Select initial value based on the block density
-            double running_value = 0;
-            if (block_length > 0){
-                running_value = data[x[tid]];
-            } else {
-                running_value = 0;
-            }
-
-            // Iterate over the section of the sparse matrix
-            for (int entry = x[tid]; entry < y[tid]; entry++){
-                if (data[entry] != data[entry]){
-                    // Check for NaN
-                    running_value = nan("");
-                    break;
-                } else {
-                    // Check for a value update
-                    if (running_value > data[entry]){
-                        running_value = data[entry];
-                    }
-                }
-            }
-
-            // Store in the return function
-            z[tid] = running_value;
-        }
-        ''', 'min_nonzero_reduction')
-
-    _max_arg_reduction_kern = _core.RawKernel(r'''
-        extern "C" __global__
-        void max_arg_reduction(double* data, int* indices, int* x, int* y,
-                               int length, long long* z) {
-=======
         }'''
 
-    _max_reduction_kern = core.RawKernel(
+    _max_reduction_kern = _core.RawKernel(
         string.Template(_max_min_reduction_code).substitute(
             func='max_reduction', op='>', cond='block_length == length'),
         'max_reduction')
 
-    _max_nonzero_reduction_kern = core.RawKernel(
+    _max_nonzero_reduction_kern = _core.RawKernel(
         string.Template(_max_min_reduction_code).substitute(
             func='max_nonzero_reduction', op='>', cond='block_length > 0'),
         'max_nonzero_reduction')
 
-    _min_reduction_kern = core.RawKernel(
+    _min_reduction_kern = _core.RawKernel(
         string.Template(_max_min_reduction_code).substitute(
             func='min_reduction', op='<', cond='block_length == length'),
         'min_reduction')
 
-    _min_nonzero_reduction_kern = core.RawKernel(
+    _min_nonzero_reduction_kern = _core.RawKernel(
         string.Template(_max_min_reduction_code).substitute(
             func='min_nonzero_reduction', op='<', cond='block_length > 0'),
         'min_nonzero_reduction')
@@ -240,7 +92,6 @@
         template<typename T1, typename T2> __global__ void
         ${func}_arg_reduction(T1* data, int* indices, int* x, int* y,
                               int length, T2* z) {
->>>>>>> cd2550f1
             // Get the index of the block
             int tid = blockIdx.x * blockDim.x + threadIdx.x;
 
@@ -266,64 +117,6 @@
                     }
                 }
             } else {
-<<<<<<< HEAD
-                 // Zero valued array
-                data_value = 0;
-                data_index = 0;
-            }
-
-            // Iterate over the section of the sparse matrix
-            for (int entry = x[tid]; entry < y[tid]; entry++){
-                if (data[entry] != data[entry]){
-                    // Check for NaN
-                    data_value = nan("");
-                    data_index = 0;
-                    break;
-                } else {
-                    // Check for a value update
-                    if (data[entry] > data_value){
-                        data_index = indices[entry];
-                        data_value = data[entry];
-                    }
-                }
-            }
-
-            // Store in the return function
-            z[tid] = data_index;
-        }
-        ''', 'max_arg_reduction')
-
-    _min_arg_reduction_kern = _core.RawKernel(r'''
-        extern "C" __global__
-        void min_arg_reduction(double* data, int* indices, int* x, int* y,
-                               int length, long long* z) {
-            // Get the index of hte block
-            int tid = blockIdx.x * blockDim.x + threadIdx.x;
-
-            // Calculate the block length
-            int block_length = y[tid] - x[tid];
-
-            // Select initial value based on the block density
-            int data_index = 0;
-            double data_value = 0;
-
-            if (block_length == length){
-                // Block is dense. Fill the first value
-                data_value = data[x[tid]];
-                data_index = indices[x[tid]];
-            } else if (block_length > 0)  {
-                // Block has at least one zero. Assign first occurrence as the
-                // starting reference
-                data_value = 0;
-                for (data_index = 0; data_index < length; data_index++){
-                    if (data_index != indices[x[tid] + data_index] ||
-                        x[tid] + data_index >= y[tid]){
-                        break;
-                    }
-                }
-            } else {
-=======
->>>>>>> cd2550f1
                 // Zero valued array
                 data_value = 0;
                 data_index = 0;
@@ -349,7 +142,7 @@
             z[tid] = data_index;
         }'''
 
-    _max_arg_reduction_mod = core.RawModule(
+    _max_arg_reduction_mod = _core.RawModule(
         code=string.Template(_argmax_argmin_code).substitute(
             func='max', op='>'),
         options=('-std=c++11',),
@@ -358,7 +151,7 @@
                           'max_arg_reduction<double, int>',
                           'max_arg_reduction<double, long long>'])
 
-    _min_arg_reduction_mod = core.RawModule(
+    _min_arg_reduction_mod = _core.RawModule(
         code=string.Template(_argmax_argmin_code).substitute(
             func='min', op='<'),
         options=('-std=c++11',),
@@ -610,24 +403,6 @@
         """Index along the major axis where idx is an array of ints.
         """
         _, N = self._swap(*self.shape)
-<<<<<<< HEAD
-        M = len(idx)
-        new_shape = self._swap(M, N)
-        if M == 0:
-            return self.__class__(new_shape)
-
-        row_nnz = cupy.diff(self.indptr)
-        idx_dtype = self.indices.dtype
-        res_indptr = cupy.zeros(M+1, dtype=idx_dtype)
-        cupy.cumsum(row_nnz[idx], out=res_indptr[1:])
-
-        res_indices, res_data = _index._csr_row_index(
-            idx, self.indptr,
-            self.indices, self.data, res_indptr)
-
-        return self.__class__((res_data, res_indices, res_indptr),
-                              shape=new_shape, copy=False)
-=======
         M = idx.size
         new_shape = self._swap(M, N)
         if self.nnz == 0 or M == 0:
@@ -636,7 +411,6 @@
         return self.__class__(
             _index._csr_row_index(self.data, self.indices, self.indptr, idx),
             shape=new_shape, copy=False)
->>>>>>> cd2550f1
 
     def _minor_index_fancy(self, idx):
         """Index along the minor axis where idx is an array of ints.
