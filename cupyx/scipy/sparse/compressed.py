--- conflicted
+++ resolved
@@ -510,7 +510,6 @@
     def _major_index_fancy(self, idx):
         """Index along the major axis where idx is an array of ints.
         """
-<<<<<<< HEAD
         _, N = self._swap(*self.shape)
         M = len(idx)
         new_shape = self._swap(*(M, N))
@@ -522,15 +521,12 @@
         res_indptr = cupy.zeros(M+1, dtype=idx_dtype)
         cupy.cumsum(row_nnz[idx], out=res_indptr[1:])
 
-        res_indices, res_data = index._csr_row_index(
+        res_indices, res_data = _index._csr_row_index(
             idx, self.indptr,
             self.indices, self.data, res_indptr)
 
         return self.__class__((res_data, res_indices, res_indptr),
                               shape=new_shape, copy=False)
-=======
-        raise NotImplementedError()
->>>>>>> 3d591384
 
     def _minor_index_fancy(self, idx):
         """Index along the minor axis where idx is an array of ints.
@@ -551,10 +547,6 @@
             return self.__class__(self._swap(M, N))
         if step == 1:
             return self._get_submatrix(minor=idx, copy=copy)
-<<<<<<< HEAD
-
-=======
->>>>>>> 3d591384
         return self._minor_index_fancy(cupy.arange(start, stop, step))
 
     @staticmethod
