import cupy
from cupy.core import internal
from cupyx.scipy.sparse import base
<<<<<<< HEAD
from cupyx.scipy.sparse import sputils
=======
from cupyx.scipy.sparse import coo
from cupyx.scipy.sparse import util
>>>>>>> 54fe55a4


_ufuncs = [
    'arcsin', 'arcsinh', 'arctan', 'arctanh', 'ceil', 'deg2rad', 'expm1',
    'floor', 'log1p', 'rad2deg', 'rint', 'sign', 'sin', 'sinh', 'sqrt', 'tan',
    'tanh', 'trunc',
]


class _data_matrix(base.spmatrix):

    def __init__(self, data):
        self.data = data

    @property
    def dtype(self):
        """Data type of the matrix."""
        return self.data.dtype

    def _with_data(self, data, copy=True):
        raise NotImplementedError

    def __abs__(self):
        """Elementwise abosulte."""
        return self._with_data(abs(self.data))

    def __neg__(self):
        """Elementwise negative."""
        return self._with_data(-self.data)

    def astype(self, t):
        """Casts the array to given data type.

        Args:
            dtype: Type specifier.

        Returns:
            A copy of the array with a given type.

        """
        return self._with_data(self.data.astype(t))

    def conj(self, copy=True):
        if cupy.issubdtype(self.dtype, cupy.complexfloating):
            return self._with_data(self.data.conj(), copy=copy)
        elif copy:
            return self.copy()
        else:
            return self

    conj.__doc__ = base.spmatrix.conj.__doc__

    def copy(self):
        return self._with_data(self.data.copy(), copy=True)

    copy.__doc__ = base.spmatrix.copy.__doc__

    def count_nonzero(self):
        """Returns number of non-zero entries.

        .. note::
           This method counts the actual number of non-zero entories, which
           does not include explicit zero entries.
           Instead ``nnz`` returns the number of entries including explicit
           zeros.

        Returns:
            Number of non-zero entries.

        """
        return cupy.count_nonzero(self.data)

    def mean(self, axis=None, dtype=None, out=None):
        """Compute the arithmetic mean along the specified axis.

        Args:
            axis (int or ``None``): Axis along which the sum is computed.
                If it is ``None``, it computes the average of all the elements.
                Select from ``{None, 0, 1, -2, -1}``.

        Returns:
            cupy.ndarray: Summed array.

        .. seealso::
           :meth:`scipy.sparse.spmatrix.mean`

        """
        sputils.validateaxis(axis)
        nRow, nCol = self.shape
        data = self.data.copy()

        if axis is None:
            n = nRow * nCol
        elif axis in (0, -2):
            n = nRow
        else:
            n = nCol

        return self._with_data(data / n).sum(axis, dtype, out)

    def power(self, n, dtype=None):
        """Elementwise power function.

        Args:
            n: Exponent.
            dtype: Type specifier.

        """
        if dtype is None:
            data = self.data.copy()
        else:
            data = self.data.astype(dtype, copy=True)
        data **= n
        return self._with_data(data)


def _find_missing_index(ind, n):
    for k, a in enumerate(ind):
        if k != a:
            return k

    k += 1
    if k < n:
        return k
    else:
        return -1


class _minmax_mixin(object):
    """Mixin for min and max methods.
    These are not implemented for dia_matrix, hence the separate class.

    """

    def _min_or_max_axis(self, axis, min_or_max, sum_duplicates, nonzero):
        N = self.shape[axis]
        if N == 0:
            raise ValueError("zero-size array to reduction operation")
        M = self.shape[1 - axis]

        mat = self.tocsc() if axis == 0 else self.tocsr()
        if sum_duplicates:
            mat.sum_duplicates()

        # Do the reudction
        value = mat._minor_reduce(min_or_max, axis, nonzero)
        major_index = cupy.arange(M)

        mask = value != 0
        major_index = cupy.compress(mask, major_index)
        value = cupy.compress(mask, value)

        if axis == 0:
            return coo.coo_matrix(
                (value, (cupy.zeros(len(value)), major_index)),
                dtype=self.dtype, shape=(1, M))
        else:
            return coo.coo_matrix(
                (value, (major_index, cupy.zeros(len(value)))),
                dtype=self.dtype, shape=(M, 1))

    def _min_or_max(self, axis, out, min_or_max, sum_duplicates, non_zero):
        if out is not None:
            raise ValueError(("Sparse matrices do not support "
                              "an 'out' parameter."))

        sputils.validateaxis(axis)

        if axis is None:
            if 0 in self.shape:
                raise ValueError("zero-size array to reduction operation")

            zero = cupy.zeros((), dtype=self.dtype)
            if self.nnz == 0:
                return zero
            if sum_duplicates:
                self.sum_duplicates()
            m = min_or_max(self.data)
            if non_zero:
                return m
            if self.nnz != internal.prod(self.shape):
                if min_or_max is cupy.min:
                    m = cupy.minimum(zero, m)
                elif min_or_max is cupy.max:
                    m = cupy.maximum(zero, m)
                else:
                    assert False
            return m

        if axis == 0 or axis == 1:
            return self._min_or_max_axis(axis, min_or_max, sum_duplicates,
                                         non_zero)
        else:
            raise ValueError("axis out of range")

    def _arg_min_or_max_axis(self, axis, op, sum_duplicates):
        if self.shape[axis] == 0:
            raise ValueError("Can't apply the operation along a zero-sized "
                             "dimension.")

        mat = self.tocsc() if axis == 0 else self.tocsr()

        if sum_duplicates:
            mat.sum_duplicates()

        # Do the reudction
        value = mat._arg_minor_reduce(op, axis)

        return value

    def _arg_min_or_max(self, axis, out, op, compare, sum_duplicates):
        if out is not None:
            raise ValueError("Sparse matrices do not support "
                             "an 'out' parameter.")

        sputils.validateaxis(axis)

        if axis is None:
            if 0 in self.shape:
                raise ValueError("Can't apply the operation to "
                                 "an empty matrix.")

            if self.nnz == 0:
                return 0
            else:
                zero = self.dtype.type(0)
                mat = self.tocoo()

                if sum_duplicates:
                    mat.sum_duplicates()

                am = op(mat.data)
                m = mat.data[am]

                if compare(m, zero):
                    return mat.row[am] * mat.shape[1] + mat.col[am]
                else:
                    size = cupy.prod(mat.shape)
                    if size == mat.nnz:
                        return am
                    else:
                        ind = mat.row * mat.shape[1] + mat.col
                        zero_ind = _find_missing_index(ind, size)
                        if m == zero:
                            return min(zero_ind, am)
                        else:
                            return zero_ind

        return self._arg_min_or_max_axis(axis, op, sum_duplicates)

    def max(self, axis=None, out=None, sum_duplicates=False, nonzero=False):
        """Returns the maximum of the matrix or maximum along an axis.

        Args:
            axis (int): {-2, -1, 0, 1, ``None``} (optional)
                Axis along which the sum is computed. The default is to
                compute the maximum over all the matrix elements, returning
                a scalar (i.e. ``axis`` = ``None``).
            out (None): (optional)
                This argument is in the signature *solely* for NumPy
                compatibility reasons. Do not pass in anything except
                for the default value, as this argument is not used.
            sum_duplicates (bool): Flag to indicate that duplicate elements
                should be combined prior to the operation
            nonzero (bool): Return the maximum nonzero value and ignore all
                zero entries. If the dimension has no nonzero values, a zero is
                then returned to indicate that it is the only available value.

        Returns:
            (cupy.ndarray or float): Maximum of ``a``. If ``axis`` is
                ``None``, the result is a scalar value. If ``axis`` is given,
                the result is an array of dimension ``a.ndim - 1``. This
                differs from numpy for computational efficiency.

        .. seealso:: min : The minimum value of a sparse matrix along a given
          axis.
        .. seealso:: numpy.matrix.max : NumPy's implementation of ``max`` for
          matrices

        """

        return self._min_or_max(axis, out, cupy.max, sum_duplicates, nonzero)

    def min(self, axis=None, out=None, sum_duplicates=False, nonzero=False):
        """Returns the minimum of the matrix or maximum along an axis.

        Args:
            axis (int): {-2, -1, 0, 1, ``None``} (optional)
                Axis along which the sum is computed. The default is to
                compute the minimum over all the matrix elements, returning
                a scalar (i.e. ``axis`` = ``None``).
            out (None): (optional)
                This argument is in the signature *solely* for NumPy
                compatibility reasons. Do not pass in anything except for
                the default value, as this argument is not used.
            sum_duplicates (bool): Flag to indicate that duplicate elements
                should be combined prior to the operation
            nonzero (bool): Return the minimum nonzero value and ignore all
                zero entries. If the dimension has no nonzero values, a zero is
                then returned to indicate that it is the only available value.

        Returns:
            (cupy.ndarray or float): Minimum of ``a``. If ``axis`` is
                None, the result is a scalar value. If ``axis`` is given, the
                result is an array of dimension ``a.ndim - 1``. This differs
                from numpy for computational efficiency.

        .. seealso:: max : The maximum value of a sparse matrix along a given
          axis.
        .. seealso:: numpy.matrix.min : NumPy's implementation of 'min' for
          matrices

        """

        return self._min_or_max(axis, out, cupy.min, sum_duplicates, nonzero)

    def argmax(self, axis=None, out=None, sum_duplicates=False):
        """Returns indices of maximum elements along an axis.

        Implicit zero elements are taken into account. If there are several
        maximum values, the index of the first occurrence is returned. If
        ``NaN`` values occur in the matrix, the output defaults to a zero entry
        for the row/column in which the NaN occurs.

        Args:
            axis (int): {-2, -1, 0, 1, ``None``} (optional)
                Axis along which the argmax is computed. If ``None`` (default),
                index of the maximum element in the flatten data is returned.
            out (None): (optional)
                This argument is in the signature *solely* for NumPy
                compatibility reasons. Do not pass in anything except for
                the default value, as this argument is not used.
            sum_duplicates (bool): Flag to indicate that duplicate elements
                should be combined prior to the operation

        Returns:
            (cupy.narray or int): Indices of maximum elements. If array,
                its size along ``axis`` is 1.

        """

        return self._arg_min_or_max(axis, out, cupy.argmax, cupy.greater,
                                    sum_duplicates)

    def argmin(self, axis=None, out=None, sum_duplicates=False):
        """
        Returns indices of minimum elements along an axis.

        Implicit zero elements are taken into account. If there are several
        minimum values, the index of the first occurrence is returned. If
        ``NaN`` values occur in the matrix, the output defaults to a zero entry
        for the row/column in which the NaN occurs.

        Args:
            axis (int): {-2, -1, 0, 1, ``None``} (optional)
                Axis along which the argmin is computed. If ``None`` (default),
                index of the minimum element in the flatten data is returned.
            out (None): (optional)
                This argument is in the signature *solely* for NumPy
                compatibility reasons. Do not pass in anything except for
                the default value, as this argument is not used.
            sum_duplicates (bool): Flag to indicate that duplicate elements
                should be combined prior to the operation

        Returns:
            (cupy.narray or int): Indices of minimum elements. If matrix,
                its size along ``axis`` is 1.

        """

        return self._arg_min_or_max(axis, out, cupy.argmin, cupy.less,
                                    sum_duplicates)


def _install_ufunc(func_name):

    def f(self):
        ufunc = getattr(cupy, func_name)
        result = ufunc(self.data)
        return self._with_data(result)

    f.__doc__ = 'Elementwise %s.' % func_name
    f.__name__ = func_name

    setattr(_data_matrix, func_name, f)


def _install_ufuncs():
    for func_name in _ufuncs:
        _install_ufunc(func_name)


_install_ufuncs()<|MERGE_RESOLUTION|>--- conflicted
+++ resolved
@@ -1,12 +1,8 @@
 import cupy
 from cupy.core import internal
 from cupyx.scipy.sparse import base
-<<<<<<< HEAD
+from cupyx.scipy.sparse import coo
 from cupyx.scipy.sparse import sputils
-=======
-from cupyx.scipy.sparse import coo
-from cupyx.scipy.sparse import util
->>>>>>> 54fe55a4
 
 
 _ufuncs = [
