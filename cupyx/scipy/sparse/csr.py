--- conflicted
+++ resolved
@@ -11,12 +11,8 @@
 
 from cupy_backends.cuda.api import driver
 import cupy
-<<<<<<< HEAD
 from cupy._core import _accelerator
-=======
-from cupy.core import _accelerator
 from cupy.cuda import cub
->>>>>>> cd2550f1
 from cupy import cusparse
 from cupyx.scipy.sparse import base
 from cupyx.scipy.sparse import compressed
@@ -544,12 +540,8 @@
         return self._minor_slice(slice(i, i + 1), copy=True)
 
     def _get_intXarray(self, row, col):
-<<<<<<< HEAD
-        return self.getrow(row)._minor_index_fancy(col)
-=======
         row = slice(row, row + 1)
         return self._major_slice(row)._minor_index_fancy(col)
->>>>>>> cd2550f1
 
     def _get_intXslice(self, row, col):
         row = slice(row, row + 1)
@@ -564,15 +556,6 @@
         return self._major_slice(row)._minor_index_fancy(col)
 
     def _get_arrayXint(self, row, col):
-<<<<<<< HEAD
-        return self._major_index_fancy(row)._get_submatrix(minor=col)
-
-    def _get_arrayXslice(self, row, col):
-        if col.step not in (1, None):
-            col = cupy.arange(*col.indices(self.shape[1]))
-            return self._get_arrayXarray(row, col)
-        return self._major_index_fancy(row)._get_submatrix(minor=col)
-=======
         col = slice(col, col + 1)
         return self._major_index_fancy(row)._minor_slice(col)
 
@@ -582,7 +565,6 @@
             cols = cupy.arange(start, stop, step, self.indices.dtype)
             return self._get_arrayXarray(row, cols)
         return self._major_index_fancy(row)._minor_slice(col)
->>>>>>> cd2550f1
 
 
 def isspmatrix_csr(x):
