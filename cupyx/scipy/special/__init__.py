--- conflicted
+++ resolved
@@ -44,10 +44,6 @@
 from cupyx.scipy.special._zeta import zeta  # NOQA
 
 # Convenience functions
-<<<<<<< HEAD
 from cupyx.scipy.special._basic import log1p  # NOQA
-=======
-from cupyx.scipy.special._gammainc import log1p  # NOQA
 from cupyx.scipy.special._xlogy import xlogy  # NOQA
-from cupyx.scipy.special._xlogy import xlog1py  # NOQA
->>>>>>> a47ad310
+from cupyx.scipy.special._xlogy import xlog1py  # NOQA