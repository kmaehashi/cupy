# Bessel Functions
from cupyx.scipy.special._bessel import i0  # NOQA
from cupyx.scipy.special._bessel import i1  # NOQA
from cupyx.scipy.special._bessel import j0  # NOQA
from cupyx.scipy.special._bessel import j1  # NOQA
from cupyx.scipy.special._bessel import y0  # NOQA
from cupyx.scipy.special._bessel import y1  # NOQA
from cupyx.scipy.special._bessel import yn  # NOQA

# Raw statistical functions

from cupyx.scipy.special._statistics import ndtr  # NOQA
from cupyx.scipy.special._statistics import logit  # NOQA
from cupyx.scipy.special._statistics import expit  # NOQA
from cupyx.scipy.special._statistics import log_expit  # NOQA

# Information Theory functions
from cupyx.scipy.special._convex_analysis import entr  # NOQA
from cupyx.scipy.special._convex_analysis import huber  # NOQA
from cupyx.scipy.special._convex_analysis import kl_div  # NOQA
from cupyx.scipy.special._convex_analysis import pseudo_huber  # NOQA
from cupyx.scipy.special._convex_analysis import rel_entr  # NOQA

# Gamma and related functions
from cupyx.scipy.special._gamma import gamma  # NOQA
from cupyx.scipy.special._gammaln import gammaln  # NOQA
from cupyx.scipy.special._gammasgn import gammasgn  # NOQA
from cupyx.scipy.special._gammainc import gammainc  # NOQA
from cupyx.scipy.special._gammainc import gammaincinv  # NOQA
from cupyx.scipy.special._gammainc import gammaincc  # NOQA
from cupyx.scipy.special._gammainc import gammainccinv  # NOQA
from cupyx.scipy.special._digamma import digamma as psi  # NOQA
from cupyx.scipy.special._polygamma import polygamma  # NOQA
from cupyx.scipy.special._digamma import digamma  # NOQA
from cupyx.scipy.special._poch import poch  # NOQA

# Error function and Fresnel integrals
from cupyx.scipy.special._erf import erf  # NOQA
from cupyx.scipy.special._erf import erfc  # NOQA
from cupyx.scipy.special._erf import erfcx  # NOQA
from cupyx.scipy.special._erf import erfinv  # NOQA
from cupyx.scipy.special._erf import erfcinv  # NOQA

# Legendre functions
from cupyx.scipy.special._lpmv import lpmv  # NOQA
from cupyx.scipy.special._sph_harm import sph_harm  # NOQA

# Other special functions
from cupyx.scipy.special._zeta import zeta  # NOQA

# Convenience functions
<<<<<<< HEAD
from cupyx.scipy.special._basic import cbrt  # NOQA
from cupyx.scipy.special._basic import exp10  # NOQA
from cupyx.scipy.special._basic import exp2  # NOQA
from cupyx.scipy.special._basic import radian  # NOQA
from cupyx.scipy.special._basic import cosdg  # NOQA
from cupyx.scipy.special._basic import sindg  # NOQA
from cupyx.scipy.special._basic import tandg  # NOQA
from cupyx.scipy.special._basic import cotdg  # NOQA
from cupyx.scipy.special._basic import log1p  # NOQA
from cupyx.scipy.special._basic import expm1  # NOQA
from cupy import round  # NOQA
=======
from cupyx.scipy.special._basic import log1p  # NOQA
>>>>>>> 8112a2b0
from cupyx.scipy.special._xlogy import xlogy  # NOQA
from cupyx.scipy.special._xlogy import xlog1py  # NOQA
from cupy import sinc  # NOQA<|MERGE_RESOLUTION|>--- conflicted
+++ resolved
@@ -49,7 +49,6 @@
 from cupyx.scipy.special._zeta import zeta  # NOQA
 
 # Convenience functions
-<<<<<<< HEAD
 from cupyx.scipy.special._basic import cbrt  # NOQA
 from cupyx.scipy.special._basic import exp10  # NOQA
 from cupyx.scipy.special._basic import exp2  # NOQA
@@ -61,9 +60,6 @@
 from cupyx.scipy.special._basic import log1p  # NOQA
 from cupyx.scipy.special._basic import expm1  # NOQA
 from cupy import round  # NOQA
-=======
-from cupyx.scipy.special._basic import log1p  # NOQA
->>>>>>> 8112a2b0
 from cupyx.scipy.special._xlogy import xlogy  # NOQA
 from cupyx.scipy.special._xlogy import xlog1py  # NOQA
 from cupy import sinc  # NOQA