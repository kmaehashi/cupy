--- conflicted
+++ resolved
@@ -166,9 +166,6 @@
 uint64: Scalar = Scalar(numpy.uint64)
 
 
-<<<<<<< HEAD
-_suffix_literals_dict: Mapping[str, str] = {
-=======
 class Dim3(TypeBase):
     """
     An integer vector type based on uint3 that is used to specify dimensions.
@@ -198,8 +195,7 @@
 dim3 = Dim3()
 
 
-_suffix_literals_dict = {
->>>>>>> 9f78cbe3
+_suffix_literals_dict: Mapping[str, str] = {
     'float64': '',
     'float32': 'f',
     'int64': 'll',
