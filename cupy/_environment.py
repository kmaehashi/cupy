--- conflicted
+++ resolved
@@ -8,11 +8,7 @@
 import os.path
 import shutil
 import sys
-<<<<<<< HEAD
-from typing import List
-=======
-from typing import Any, Dict, Optional
->>>>>>> 9276313b
+from typing import Any, Dict, List, Optional
 import warnings
 
 
