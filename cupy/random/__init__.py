--- conflicted
+++ resolved
@@ -34,11 +34,8 @@
 from cupy.random.distributions import standard_exponential  # NOQA
 from cupy.random.distributions import standard_gamma  # NOQA
 from cupy.random.distributions import standard_normal  # NOQA
-<<<<<<< HEAD
+from cupy.random.distributions import standard_t  # NOQA
 from cupy.random.distributions import triangular  # NOQA
-=======
-from cupy.random.distributions import standard_t  # NOQA
->>>>>>> 80634970
 from cupy.random.distributions import uniform  # NOQA
 from cupy.random.distributions import vonmises  # NOQA
 from cupy.random.generator import get_random_state  # NOQA
