--- conflicted
+++ resolved
@@ -97,12 +97,8 @@
             kern = _core.ElementwiseKernel(
                 in_params, out_params, body, 'cupy_vectorize',
                 preamble=result.code,
-<<<<<<< HEAD
-                options=('-DCUPY_JIT_MODE', '--std=c++14'))
-=======
-                options=('-DCUPY_JIT_MODE', '-std=c++11')
+                options=('-DCUPY_JIT_MODE', '--std=c++14'),
             )
->>>>>>> cb8f3f87
             self._kernel_cache[itypes] = kern
 
         return kern(*args)