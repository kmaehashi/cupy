import copy
import hashlib
import math
import os
import platform
import re
import shutil
import subprocess
import sys
import tempfile
import warnings

from cupy.cuda import device
from cupy.cuda import function
from cupy.cuda import get_rocm_path
from cupy_backends.cuda.api import driver
from cupy_backends.cuda.api import runtime
from cupy_backends.cuda.libs import nvrtc
from cupy import _util

_cuda_hip_version = driver.get_build_version()


_nvrtc_version = None
_win32 = sys.platform.startswith('win32')
_rdc_flags = ('--device-c', '-dc', '-rdc=true',
              '--relocatable-device-code=true')
_cudadevrt = None


class NVCCException(Exception):
    pass


class HIPCCException(Exception):
    pass


class JitifyException(Exception):
    pass


def _run_cc(cmd, cwd, backend, log_stream=None):
    # backend in ('nvcc', 'hipcc')
    try:
        # Inherit the environment variable as NVCC refers to PATH, TMPDIR/TMP,
        # NVCC_PREPEND_FLAGS, NVCC_APPEND_FLAGS.
        env = os.environ
        if _win32:
            # Adds the extra PATH for NVCC invocation.
            # When running NVCC, a host compiler must be available in PATH,
            # but this is not true in general Windows environment unless
            # running inside the SDK Tools command prompt.
            # To mitigate the situation CuPy automatically adds a path to
            # the VC++ compiler (cl.exe) found via setuptools, if it is not
            # on the PATH.
            extra_path = _get_extra_path_for_msvc()
            if extra_path is not None:
                path = extra_path + os.pathsep + os.environ.get('PATH', '')
                env = copy.deepcopy(env)
                env['PATH'] = path
        log = subprocess.check_output(cmd, cwd=cwd, env=env,
                                      stderr=subprocess.STDOUT,
                                      universal_newlines=True)
        if log_stream is not None:
            log_stream.write(log)
        return log
    except subprocess.CalledProcessError as e:
        msg = ('`{0}` command returns non-zero exit status. \n'
               'command: {1}\n'
               'return-code: {2}\n'
               'stdout/stderr: \n'
               '{3}'.format(backend,
                            e.cmd,
                            e.returncode,
                            e.output))
        if backend == 'nvcc':
            raise NVCCException(msg)
        elif backend == 'hipcc':
            raise HIPCCException(msg)
        else:
            raise RuntimeError(msg)
    except OSError as e:
        msg = 'Failed to run `{0}` command. ' \
              'Check PATH environment variable: ' \
              + str(e)
        raise OSError(msg.format(backend))


@_util.memoize()
def _get_extra_path_for_msvc():
    cl_exe = shutil.which('cl.exe')
    if cl_exe:
        # The compiler is already on PATH, no extra path needed.
        return None

    try:
        import setuptools
        vctools = setuptools.msvc.EnvironmentInfo(platform.machine()).VCTools
    except Exception as e:
        warnings.warn(f'Failed to auto-detect cl.exe path: {type(e)}: {e}')
        return None

    for path in vctools:
        cl_exe = os.path.join(path, 'cl.exe')
        if os.path.exists(cl_exe):
            return path
    warnings.warn(f'cl.exe could not be found in {vctools}')
    return None


def _get_nvrtc_version():
    global _nvrtc_version
    if _nvrtc_version is None:
        _nvrtc_version = nvrtc.getVersion()

    return _nvrtc_version


# Known archs for Tegra/Jetson/Xavier/etc
_tegra_archs = ('32', '53', '62', '72', '87')


@_util.memoize()
def _get_max_compute_capability():
    major, minor = _get_nvrtc_version()
    if major < 11:
        # CUDA 10.2
        nvrtc_max_compute_capability = '75'
    elif major == 11 and minor == 0:
        # CUDA 11.0
        nvrtc_max_compute_capability = '80'
    elif major == 11 and minor < 8:
        # CUDA 11.1 - 11.7
        # Note: 87 is for Jetson Orin
        nvrtc_max_compute_capability = '86'
    else:
        # CUDA 11.8+
        nvrtc_max_compute_capability = '90'

    return nvrtc_max_compute_capability


@_util.memoize(for_each_device=True)
def _get_arch():
    # See Supported Compile Options section of NVRTC User Guide for
    # the maximum value allowed for `--gpu-architecture`.
    nvrtc_max_compute_capability = _get_max_compute_capability()

    arch = device.Device().compute_capability
    if arch in _tegra_archs:
        return arch
    else:
        return min(arch, nvrtc_max_compute_capability)


@_util.memoize(for_each_device=True)
def _get_arch_for_options_for_nvrtc(arch=None):
    # NVRTC in CUDA 11.3+ generates PTX that cannot be run an earlier driver
    # version than the one included in the used CUDA version, as
    # documented in:
    # https://docs.nvidia.com/cuda/archive/11.3.0/nvrtc/index.html#versioning
    # Here we use `-arch=sm_*` instead of `-arch=compute_*` to directly
    # generate cubin (SASS) instead of PTX. See #5097 for details.
    if arch is None:
        arch = _get_arch()
    if (
        not _use_ptx
        and arch <= _get_max_compute_capability()
    ):
        return f'-arch=sm_{arch}', 'cubin'
    return f'-arch=compute_{arch}', 'ptx'


def _is_cudadevrt_needed(options):
    return any(o for o in options if o in _rdc_flags)


def _get_cudadevrt_path():
    global _cudadevrt
    if _cudadevrt is not None:
        return _cudadevrt

    # defer import to here to avoid circular dependency
    from cupy.cuda import get_cuda_path
    global _win32

    cudadevrt = get_cuda_path()
    if cudadevrt is None:
        raise RuntimeError('CUDA is not found.')

    if _win32:
        # rely on os.altsep
        cudadevrt += '/lib/x64/cudadevrt.lib'
    else:  # linux & osx: search twice as in cupy/install/build.py
        cudadevrt64 = cudadevrt + '/lib64/libcudadevrt.a'
        if not os.path.isfile(cudadevrt64):
            cudadevrt += '/lib/libcudadevrt.a'
        else:
            cudadevrt = cudadevrt64
    if not os.path.isfile(cudadevrt):
        raise RuntimeError(
            'Relocatable PTX code is requested, but cudadevrt '
            'is not found.')
    return cudadevrt


def _remove_rdc_option(options):
    return tuple(o for o in options if o not in _rdc_flags)


def _get_bool_env_variable(name, default):
    val = os.environ.get(name)
    if val is None or len(val) == 0:
        return default
    try:
        return int(val) == 1
    except ValueError:
        return False


_use_ptx = _get_bool_env_variable('CUPY_COMPILE_WITH_PTX', False)
_jitify_header_source_map_populated = False


def _jitify_prep(source, options, cu_path):
    from cupy.cuda import jitify

    # TODO(leofang): refactor this?
    global _jitify_header_source_map_populated
    if not _jitify_header_source_map_populated:
        from cupy._core import core
        jitify._init_module()
        jitify._add_sources(core._get_header_source_map())
        _jitify_header_source_map_populated = True

    # jitify requires the 1st line to be the program name
    old_source = source
    source = cu_path + '\n' + source

    # Upon failure, in addition to throw an error Jitify also prints the log
    # to stdout. In principle we could intercept that by hijacking stdout's
    # file descriptor (tested locally), but the problem is pytest also does
    # the same thing internally, causing strange errors when running the tests.
    # As a result, we currently maintain Jitify's default behavior for easy
    # debugging, and wait for the upstream to address this issue
    # (NVIDIA/jitify#79).

    try:
        name, options, headers, include_names = jitify.jitify(source, options)
    except Exception as e:  # C++ could throw all kinds of errors
        cex = CompileException(str(e), old_source, cu_path, options, 'jitify')
        dump = _get_bool_env_variable(
            'CUPY_DUMP_CUDA_SOURCE_ON_ERROR', False)
        if dump:
            cex.dump(sys.stderr)
        raise JitifyException(str(cex)) from e
    assert name == cu_path

    return options, headers, include_names


_has_usedforsecurity = (sys.version_info >= (3, 9))


def _hash_hexdigest(value):
    if _has_usedforsecurity:
        hashobj = hashlib.sha1(value, usedforsecurity=False)
    else:
        hashobj = hashlib.sha1(value)
    return hashobj.hexdigest()


_hash_length = len(_hash_hexdigest(b''))  # 40 for SHA1


def compile_using_nvrtc(source, options=(), arch=None, filename='kern.cu',
                        name_expressions=None, log_stream=None,
                        cache_in_memory=False, jitify=False, method=None):
    def _compile(
            source, options, cu_path, name_expressions, log_stream, jitify,
            method):

        if not runtime.is_hip:
            arch_opt, method = _get_arch_for_options_for_nvrtc(arch)
            options += (arch_opt,)
        else:
            method = 'ptx'

        if jitify:
            options, headers, include_names = _jitify_prep(
                source, options, cu_path)
        else:
            headers = include_names = ()
            major_version, minor_version = _get_nvrtc_version()
            if major_version >= 12:
                # Starting with CUDA 12.0, even without using jitify, some
                # tests cause an error if the following option is not included.
                options += ('--device-as-default-execution-space',)

<<<<<<< HEAD
        if method is not None:
            assert method == "lto"
            options += (f'-arch=compute_{arch}',)
        elif not runtime.is_hip:
            arch_opt, method = _get_arch_for_options_for_nvrtc(arch)
            options += (arch_opt,)
        else:
            method = 'ptx'

=======
>>>>>>> 41792869
        prog = _NVRTCProgram(source, cu_path, headers, include_names,
                             name_expressions=name_expressions, method=method)
        try:
            compiled_obj, mapping = prog.compile(options, log_stream)
        except CompileException as e:
            dump = _get_bool_env_variable(
                'CUPY_DUMP_CUDA_SOURCE_ON_ERROR', False)
            if dump:
                e.dump(sys.stderr)
            raise
        return compiled_obj, mapping

    if not cache_in_memory:
        with tempfile.TemporaryDirectory() as root_dir:
            cu_path = os.path.join(root_dir, filename)

            with open(cu_path, 'w') as cu_file:
                cu_file.write(source)
    else:
        cu_path = '' if not jitify else filename

    return _compile(source, options, cu_path, name_expressions,
                    log_stream, jitify, method)


def compile_using_nvcc(source, options=(), arch=None,
                       filename='kern.cu', code_type='cubin',
                       separate_compilation=False, log_stream=None):
    # defer import to here to avoid circular dependency
    from cupy.cuda import get_nvcc_path

    if not arch:
        arch = _get_arch()

    if code_type not in ('cubin', 'ptx'):
        raise ValueError('Invalid code_type %s. Should be cubin or ptx')
    if code_type == 'ptx':
        assert not separate_compilation

    arch_str = '-gencode=arch=compute_{cc},code=sm_{cc}'.format(cc=arch)
    _nvcc = get_nvcc_path()
    # split() is needed because _nvcc could come from the env var NVCC
    cmd = _nvcc.split()
    cmd.append(arch_str)

    with tempfile.TemporaryDirectory() as root_dir:
        first_part = filename.split('.')[0]

        path = os.path.join(root_dir, first_part)
        cu_path = '%s.cu' % path
        result_path = '%s.%s' % (path, code_type)

        with open(cu_path, 'w') as cu_file:
            cu_file.write(source)

        if not separate_compilation:  # majority cases
            cmd.append('--%s' % code_type)
            cmd += list(options)
            cmd.append(cu_path)

            try:
                _run_cc(cmd, root_dir, 'nvcc', log_stream)
            except NVCCException as e:
                cex = CompileException(str(e), source, cu_path, options,
                                       'nvcc')

                dump = _get_bool_env_variable(
                    'CUPY_DUMP_CUDA_SOURCE_ON_ERROR', False)
                if dump:
                    cex.dump(sys.stderr)

                raise cex
        else:  # two steps: compile to object and device-link
            cmd_partial = cmd.copy()
            cmd_partial.append('--cubin')

            obj = path + '.o'
            cmd += list(options + ('-o', obj))
            cmd.append(cu_path)

            try:
                _run_cc(cmd, root_dir, 'nvcc', log_stream)
            except NVCCException as e:
                cex = CompileException(str(e), source, cu_path, options,
                                       'nvcc')

                dump = _get_bool_env_variable(
                    'CUPY_DUMP_CUDA_SOURCE_ON_ERROR', False)
                if dump:
                    cex.dump(sys.stderr)

                raise cex

            options = _remove_rdc_option(options)
            options += ('--device-link', obj, '-o', path + '.cubin')
            cmd = cmd_partial + list(options)

            try:
                _run_cc(cmd, root_dir, 'nvcc', log_stream)
            except NVCCException as e:
                cex = CompileException(str(e), '', '', options, 'nvcc')
                raise cex

        if code_type == 'ptx':
            with open(result_path, 'rb') as ptx_file:
                return ptx_file.read()
        elif code_type == 'cubin':
            with open(result_path, 'rb') as bin_file:
                return bin_file.read()
        else:
            assert False, code_type


def _preprocess(source, options, arch, backend):
    if backend == 'nvrtc':
        # For the preprocess it is enough to use PTX method
        # we don't need to explicitly obtain a CUBIN file.
        options += ('-arch=compute_{}'.format(arch),)
        prog = _NVRTCProgram(source)
        try:
            result, _ = prog.compile(options)
        except CompileException as e:
            dump = _get_bool_env_variable(
                'CUPY_DUMP_CUDA_SOURCE_ON_ERROR', False)
            if dump:
                e.dump(sys.stderr)
            raise
    elif backend == 'nvcc':
        try:
            result = compile_using_nvcc(source, options, arch, 'preprocess.cu',
                                        code_type='ptx')
        except CompileException as e:
            dump = _get_bool_env_variable(
                'CUPY_DUMP_CUDA_SOURCE_ON_ERROR', False)
            if dump:
                e.dump(sys.stderr)
            raise
    else:
        raise ValueError('Invalid backend %s' % backend)

    assert isinstance(result, bytes)

    # Extract the part containing version information.
    return '\n'.join(
        x for x in result.decode().splitlines() if x.startswith('//'))


_default_cache_dir = os.path.expanduser('~/.cupy/kernel_cache')


def get_cache_dir():
    return os.environ.get('CUPY_CACHE_DIR', _default_cache_dir)


_empty_file_preprocess_cache: dict = {}


def _compile_module_with_cache(
        source, options=(), arch=None, cache_dir=None, extra_source=None,
        backend='nvrtc', *, enable_cooperative_groups=False,
        name_expressions=None, log_stream=None, jitify=False):

    if enable_cooperative_groups:
        if runtime.is_hip:
            raise ValueError(
                'Cooperative groups is not supported in HIP.')

    if name_expressions is not None and backend != 'nvrtc':
        raise NotImplementedError

    # We silently ignore CUPY_CACHE_IN_MEMORY if nvcc/hipcc are in use, because
    # they must dump files to disk.
    cache_in_memory = (
        _get_bool_env_variable('CUPY_CACHE_IN_MEMORY', False)
        and backend == 'nvrtc')

    if runtime.is_hip:
        backend = 'hiprtc' if backend == 'nvrtc' else 'hipcc'
        return _compile_with_cache_hip(
            source, options, arch, cache_dir, extra_source, backend,
            name_expressions, log_stream, cache_in_memory)
    else:
        return _compile_with_cache_cuda(
            source, options, arch, cache_dir, extra_source, backend,
            enable_cooperative_groups, name_expressions, log_stream,
            cache_in_memory, jitify)


def _compile_with_cache_cuda(
        source, options, arch, cache_dir, extra_source=None, backend='nvrtc',
        enable_cooperative_groups=False, name_expressions=None,
        log_stream=None, cache_in_memory=False, jitify=False):
    # NVRTC does not use extra_source. extra_source is used for cache key.
    global _empty_file_preprocess_cache
    if cache_dir is None:
        cache_dir = get_cache_dir()
    if arch is None:
        arch = _get_arch()

    options += ('-ftz=true',)

    if enable_cooperative_groups:
        # `cooperative_groups` requires relocatable device code.
        options += ('--device-c',)

    if _get_bool_env_variable('CUPY_CUDA_COMPILE_WITH_DEBUG', False):
        options += ('--device-debug', '--generate-line-info')

    is_jitify_requested = ('-DCUPY_USE_JITIFY' in options)
    if jitify and not is_jitify_requested:
        # jitify is set in RawKernel/RawModule, translate it to an option
        # that is useless to the compiler, but can be used as part of the
        # hash key
        options += ('-DCUPY_USE_JITIFY',)
    elif is_jitify_requested and not jitify:
        # jitify is requested internally, just set the flag
        jitify = True
    if jitify and backend != 'nvrtc':
        raise ValueError('jitify only works with NVRTC')

    env = ((arch, options, _get_nvrtc_version(), backend)
           + _get_arch_for_options_for_nvrtc(arch))
    base = _empty_file_preprocess_cache.get(env, None)
    if base is None:
        # This is for checking NVRTC/NVCC compiler internal version
        base = _preprocess('', options, arch, backend)
        _empty_file_preprocess_cache[env] = base

    key_src = '%s %s %s %s' % (env, base, source, extra_source)
    key_src = key_src.encode('utf-8')
    name = _hash_hexdigest(key_src) + '.cubin'

    mod = function.Module()

    if not cache_in_memory:
        # Read from disk cache
        if not os.path.isdir(cache_dir):
            os.makedirs(cache_dir, exist_ok=True)

        # To handle conflicts in concurrent situation, we adopt lock-free
        # method to avoid performance degradation.
        # We force recompiling to retrieve C++ mangled names if so desired.
        path = os.path.join(cache_dir, name)
        if os.path.exists(path) and not name_expressions:
            with open(path, 'rb') as file:
                data = file.read()
            if len(data) >= _hash_length:
                hash = data[:_hash_length]
                cubin = data[_hash_length:]
                cubin_hash = _hash_hexdigest(cubin).encode('ascii')
                if hash == cubin_hash:
                    mod.load(cubin)
                    return mod
    else:
        # Enforce compiling -- the resulting kernel will be cached elsewhere,
        # so we do nothing
        pass

    if backend == 'nvrtc':
        cu_name = '' if cache_in_memory else name + '.cu'
        ptx, mapping = compile_using_nvrtc(
            source, options, arch, cu_name, name_expressions,
            log_stream, cache_in_memory, jitify)
        if _is_cudadevrt_needed(options):
            # for separate compilation
            ls = function.LinkState()
            ls.add_ptr_data(ptx, 'cupy.ptx')
            _cudadevrt = _get_cudadevrt_path()
            ls.add_ptr_file(_cudadevrt)
            cubin = ls.complete()
        else:
            cubin = ptx
        mod._set_mapping(mapping)
    elif backend == 'nvcc':
        rdc = _is_cudadevrt_needed(options)
        cubin = compile_using_nvcc(source, options, arch,
                                   name + '.cu', code_type='cubin',
                                   separate_compilation=rdc,
                                   log_stream=log_stream)
    else:
        raise ValueError('Invalid backend %s' % backend)

    if not cache_in_memory:
        # Write to disk cache
        cubin_hash = _hash_hexdigest(cubin).encode('ascii')

        # shutil.move is not atomic operation, so it could result in a
        # corrupted file. We detect it by appending a hash at the beginning
        # of each cache file. If the file is corrupted, it will be ignored
        # next time it is read.
        with tempfile.NamedTemporaryFile(dir=cache_dir, delete=False) as tf:
            tf.write(cubin_hash)
            tf.write(cubin)
            temp_path = tf.name
        shutil.move(temp_path, path)

        # Save .cu source file along with .cubin
        if _get_bool_env_variable('CUPY_CACHE_SAVE_CUDA_SOURCE', False):
            with open(path + '.cu', 'w') as f:
                f.write(source)
    else:
        # we don't do any disk I/O
        pass

    mod.load(cubin)
    return mod


class CompileException(Exception):

    def __init__(self, msg, source, name, options, backend='nvrtc'):
        self._msg = msg
        self.source = source
        self.name = name
        self.options = options
        self.backend = backend
        super(CompileException, self).__init__()

    def __reduce__(self):
        return (type(self), (self._msg, self.source, self.name,
                             self.options, self.backend))

    def __repr__(self):
        return str(self)

    def __str__(self):
        return self.get_message()

    def get_message(self):
        return self._msg

    def dump(self, f):
        lines = self.source.split('\n')
        digits = int(math.floor(math.log10(len(lines)))) + 1
        linum_fmt = '{{:0{}d}} '.format(digits)
        f.write('{} '.format(self.backend.upper()))
        f.write('compilation error: {}\n'.format(self))
        f.write('-----\n')
        f.write('Name: {}\n'.format(self.name))
        f.write('Options: {}\n'.format(' '.join(self.options)))
        f.write('CUDA source:\n')
        for i, line in enumerate(lines):
            f.write(linum_fmt.format(i + 1) + line.rstrip() + '\n')
        f.write('-----\n')
        f.flush()


class _NVRTCProgram:

    def __init__(self, src, name='default_program', headers=(),
                 include_names=(), name_expressions=None, method='ptx'):
        self.ptr = None

        if isinstance(src, bytes):
            src = src.decode('UTF-8')
        if isinstance(name, bytes):
            name = name.decode('UTF-8')

        self.src = src
        self.name = name
        self.ptr = nvrtc.createProgram(src, name, headers, include_names)
        self.name_expressions = name_expressions
        self.method = method

    def __del__(self, is_shutting_down=_util.is_shutting_down):
        if is_shutting_down():
            return
        if self.ptr:
            nvrtc.destroyProgram(self.ptr)

    def compile(self, options=(), log_stream=None):
        try:
            if self.name_expressions:
                for ker in self.name_expressions:
                    nvrtc.addNameExpression(self.ptr, ker)
            nvrtc.compileProgram(self.ptr, options)
            mapping = None
            if self.name_expressions:
                mapping = {}
                for ker in self.name_expressions:
                    mapping[ker] = nvrtc.getLoweredName(self.ptr, ker)
            if log_stream is not None:
                log_stream.write(nvrtc.getProgramLog(self.ptr))
            # This is to ensure backwards compatibility with nvrtc
            if self.method == 'cubin':
                return nvrtc.getCUBIN(self.ptr), mapping
            elif self.method == 'ptx':
                return nvrtc.getPTX(self.ptr), mapping
            elif self.method == 'lto':
                return nvrtc.getLTOIR(self.ptr), mapping
            else:
                raise RuntimeError('Unknown NVRTC compile method')
        except nvrtc.NVRTCError:
            log = nvrtc.getProgramLog(self.ptr)
            raise CompileException(log, self.src, self.name, options,
                                   'nvrtc' if not runtime.is_hip else 'hiprtc')


def is_valid_kernel_name(name):
    return re.match('^[a-zA-Z_][a-zA-Z_0-9]*$', name) is not None


def compile_using_hipcc(source, options, arch, log_stream=None):
    # As of ROCm 3.5.0 hiprtc/hipcc can automatically pick up the
    # right arch without setting HCC_AMDGPU_TARGET, so we don't need
    # to set arch here
    cmd = ['hipcc', '--genco'] + list(options)

    with tempfile.TemporaryDirectory() as root_dir:
        path = os.path.join(root_dir, 'kern')
        in_path = path + '.cpp'
        out_path = path + '.hsaco'

        with open(in_path, 'w') as f:
            f.write(source)

        cmd += [in_path, '-o', out_path]

        try:
            output = _run_cc(cmd, root_dir, 'hipcc', log_stream)
        except HIPCCException as e:
            cex = CompileException(str(e), source, in_path, options,
                                   'hipcc')

            dump = _get_bool_env_variable(
                'CUPY_DUMP_CUDA_SOURCE_ON_ERROR', False)
            if dump:
                cex.dump(sys.stderr)

            raise cex
        if not os.path.isfile(out_path):
            raise HIPCCException(
                '`hipcc` command does not generate output file. \n'
                'command: {0}\n'
                'stdout/stderr: \n'
                '{1}'.format(cmd, output))
        with open(out_path, 'rb') as f:
            return f.read()


# TODO(leofang): consider merge _preprocess_hipcc with _preprocess_hiprtc,
# perhaps also with _preprocess?
def _preprocess_hipcc(source, options):
    cmd = ['hipcc', '--preprocess'] + list(options)
    with tempfile.TemporaryDirectory() as root_dir:
        path = os.path.join(root_dir, 'kern')
        cu_path = '%s.cpp' % path

        with open(cu_path, 'w') as cu_file:
            cu_file.write(source)

        cmd.append(cu_path)
        pp_src = _run_cc(cmd, root_dir, 'hipcc')
        assert isinstance(pp_src, str)
        return re.sub('(?m)^#.*$', '', pp_src)


def _preprocess_hiprtc(source, options):
    # source is ignored
    if _cuda_hip_version >= 40400000:
        # HIP runtime headers can be no longer explicitly included on ROCm 4.5+
        code = '''
        // hiprtc segfaults if the input code is empty
        __global__ void _cupy_preprocess_dummy_kernel_() { }
        '''
    else:
        code = '''
        // hiprtc segfaults if the input code is empty
        #include <hip/hip_runtime.h>
        __global__ void _cupy_preprocess_dummy_kernel_() { }
        '''

    prog = _NVRTCProgram(code)
    try:
        result, _ = prog.compile(options)
    except CompileException as e:
        dump = _get_bool_env_variable(
            'CUPY_DUMP_CUDA_SOURCE_ON_ERROR', False)
        if dump:
            e.dump(sys.stderr)
        raise
    assert isinstance(result, bytes)
    return result


_hip_extra_source = None


def _convert_to_hip_source(source, extra_source, is_hiprtc):
    if not is_hiprtc:
        return '#include <hip/hip_runtime.h>\n' + source
    if _cuda_hip_version >= 40400000:
        # HIP runtime headers can be no longer explicitly included on ROCm 4.5+
        return source
    if _cuda_hip_version >= 402:
        # "-I" is fixed on ROCm 4.2.0+
        return '#include <hip/hip_runtime.h>\n' + source

    # Workaround for hiprtc: it does not follow the -I option to search
    # headers (as of ROCm 3.5.0), so we must prepend all CuPy's headers
    global _hip_extra_source
    if _hip_extra_source is None:
        if extra_source is not None:
            extra_source = extra_source.split('\n')
            extra_source = [line for line in extra_source if (
                not line.startswith('#include')
                and not line.startswith('#pragma once'))]
            _hip_extra_source = extra_source = '\n'.join(extra_source)

    source = source.split('\n')
    source = [line for line in source if not line.startswith('#include')]
    source = ('#include <hip/hip_runtime.h>\n#include <hip/hip_fp16.h>\n'
              + _hip_extra_source + '\n'.join(source))

    return source


# TODO(leofang): evaluate if this can be merged with _compile_with_cache_cuda()
def _compile_with_cache_hip(source, options, arch, cache_dir, extra_source,
                            backend='hiprtc', name_expressions=None,
                            log_stream=None, cache_in_memory=False,
                            use_converter=True):
    global _empty_file_preprocess_cache

    # TODO(leofang): this might be possible but is currently undocumented
    if _is_cudadevrt_needed(options):
        raise ValueError('separate compilation is not supported in HIP')

    # HIP's equivalent of -ftz=true, see ROCm-Developer-Tools/HIP#2252
    # Notes:
    # - For hipcc, this should just work, as invalid options would cause errors
    #   See https://clang.llvm.org/docs/ClangCommandLineReference.html.
    # - For hiprtc, this is a no-op until the compiler options like -D and -I
    #   are accepted, see ROCm-Developer-Tools/HIP#2182 and
    #   ROCm-Developer-Tools/HIP#2248
    options += ('-fcuda-flush-denormals-to-zero',)

    # Workaround ROCm 4.3 LLVM_PATH issue in hipRTC #5689
    rocm_build_version = driver.get_build_version()
    if rocm_build_version >= 40300000 and rocm_build_version < 40500000:
        options += (
            '-I' + get_rocm_path() + '/llvm/lib/clang/13.0.0/include/',)

    if cache_dir is None:
        cache_dir = get_cache_dir()
    # As of ROCm 3.5.0 hiprtc/hipcc can automatically pick up the
    # right arch without setting HCC_AMDGPU_TARGET, so we don't need
    # to tell the compiler which arch we are targeting. But, we still
    # need to know arch as part of the cache key:
    if arch is None:
        # On HIP, gcnArch is computed from "compute capability":
        # https://github.com/ROCm-Developer-Tools/HIP/blob/rocm-4.0.0/rocclr/hip_device.cpp#L202
        arch = device.Device().compute_capability
    if use_converter:
        source = _convert_to_hip_source(source, extra_source,
                                        is_hiprtc=(backend == 'hiprtc'))

    env = (arch, options, _get_nvrtc_version(), backend)
    base = _empty_file_preprocess_cache.get(env, None)
    if base is None:
        # This is for checking HIPRTC/HIPCC compiler internal version
        if backend == 'hiprtc':
            base = _preprocess_hiprtc('', options)
        else:
            base = _preprocess_hipcc('', options)
        _empty_file_preprocess_cache[env] = base

    key_src = '%s %s %s %s' % (env, base, source, extra_source)
    key_src = key_src.encode('utf-8')
    name = _hash_hexdigest(key_src) + '.hsaco'

    mod = function.Module()

    if not cache_in_memory:
        # Read from disk cache
        if not os.path.isdir(cache_dir):
            os.makedirs(cache_dir, exist_ok=True)

        # To handle conflicts in concurrent situation, we adopt lock-free
        # method to avoid performance degradation.
        # We force recompiling to retrieve C++ mangled names if so desired.
        path = os.path.join(cache_dir, name)
        if os.path.exists(path) and not name_expressions:
            with open(path, 'rb') as f:
                data = f.read()
            if len(data) >= _hash_length:
                hash_value = data[:_hash_length]
                binary = data[_hash_length:]
                binary_hash = _hash_hexdigest(binary).encode('ascii')
                if hash_value == binary_hash:
                    mod.load(binary)
                    return mod
    else:
        # Enforce compiling -- the resulting kernel will be cached elsewhere,
        # so we do nothing
        pass

    if backend == 'hiprtc':
        # compile_using_nvrtc calls hiprtc for hip builds
        binary, mapping = compile_using_nvrtc(
            source, options, arch, name + '.cu', name_expressions,
            log_stream, cache_in_memory)
        mod._set_mapping(mapping)
    else:
        binary = compile_using_hipcc(source, options, arch, log_stream)

    if not cache_in_memory:
        # Write to disk cache
        binary_hash = _hash_hexdigest(binary).encode('ascii')

        # shutil.move is not atomic operation, so it could result in a
        # corrupted file. We detect it by appending a hash at the beginning
        # of each cache file. If the file is corrupted, it will be ignored
        # next time it is read.
        with tempfile.NamedTemporaryFile(dir=cache_dir, delete=False) as tf:
            tf.write(binary_hash)
            tf.write(binary)
            temp_path = tf.name
        shutil.move(temp_path, path)

        # Save .cu source file along with .hsaco
        if _get_bool_env_variable('CUPY_CACHE_SAVE_CUDA_SOURCE', False):
            with open(path + '.cpp', 'w') as f:
                f.write(source)
    else:
        # we don't do any disk I/O
        pass

    mod.load(binary)
    return mod


def _compile_ltoir_with_cache(
        source, options=(), arch=None, cache_dir=None, extra_source=None,
        backend='nvrtc', *,
        log_stream=None, jitify=False):

    # We silently ignore CUPY_CACHE_IN_MEMORY if nvcc/hipcc are in use, because
    # they must dump files to disk.
    cache_in_memory = (
        _get_bool_env_variable('CUPY_CACHE_IN_MEMORY', False)
        and backend == 'nvrtc')

    if runtime.is_hip:
        raise NotImplementedError
    else:
        return _compile_ltoir_with_cache_cuda(
            source, options, arch, cache_dir, extra_source, backend,
            log_stream, cache_in_memory, jitify)


# TODO(leofang): merge this with _compile_with_cache_cuda()
def _compile_ltoir_with_cache_cuda(
        source, options, arch, cache_dir, extra_source=None, backend='nvrtc',
        log_stream=None, cache_in_memory=False, jitify=False):

    # NVRTC does not use extra_source. extra_source is used for cache key.
    global _empty_file_preprocess_cache
    if cache_dir is None:
        cache_dir = get_cache_dir()
    if arch is None:
        arch = _get_arch()

    # TODO(leofang): consider move --device-as-default-execution-space
    # (-default-device) to here to avoid double definition error
    options += ('-ftz=true', '-dlto')

    # TODO(leofang): check if this works for LTO IR
    if _get_bool_env_variable('CUPY_CUDA_COMPILE_WITH_DEBUG', False):
        options += ('--device-debug', '--generate-line-info')

    is_jitify_requested = ('-DCUPY_USE_JITIFY' in options)
    if jitify and not is_jitify_requested:
        # jitify is set in RawKernel/RawModule, translate it to an option
        # that is useless to the compiler, but can be used as part of the
        # hash key
        options += ('-DCUPY_USE_JITIFY',)
    elif is_jitify_requested and not jitify:
        # jitify is requested internally, just set the flag
        jitify = True
    if jitify and backend != 'nvrtc':
        raise ValueError('jitify only works with NVRTC')

    # TODO(leofang): technically we shouldn't use _get_nvrtc_version here if
    # the backend is not nvrtc
    env = ((arch, options, _get_nvrtc_version(), backend)
           + _get_arch_for_options_for_nvrtc(arch))
    base = _empty_file_preprocess_cache.get(env, None)
    if base is None:
        # This is for checking NVRTC/NVCC compiler internal version
        base = _preprocess('', options, arch, backend)
        _empty_file_preprocess_cache[env] = base

    key_src = '%s %s %s %s' % (env, base, source, extra_source)
    key_src = key_src.encode('utf-8')

    # We pass around LTO IR as chunks of bytes, the filename extention is
    # arbitrary
    name = _hash_hexdigest(key_src) + '.ltoir'

    if not cache_in_memory:
        # Read from disk cache
        if not os.path.isdir(cache_dir):
            os.makedirs(cache_dir, exist_ok=True)

        # To handle conflicts in concurrent situation, we adopt lock-free
        # method to avoid performance degradation.
        # We force recompiling to retrieve C++ mangled names if so desired.
        path = os.path.join(cache_dir, name)
        if os.path.exists(path):
            with open(path, 'rb') as f:
                data = f.read()
            if len(data) >= _hash_length:
                file_hash = data[:_hash_length]
                ltoir = data[_hash_length:]
                ltoir_hash = _hash_hexdigest(ltoir).encode('ascii')
                if file_hash == ltoir_hash:
                    return ltoir
    else:
        # Enforce compiling -- the resulting kernel will be cached elsewhere,
        # so we do nothing
        pass

    if backend == 'nvrtc':
        cu_name = '' if cache_in_memory else name + '.cu'
        ltoir, _ = compile_using_nvrtc(
            source, options, arch, cu_name, (),
            log_stream, cache_in_memory, jitify, 'lto')
    elif backend == 'nvcc':
        # It's possible to get LTO IR from nvcc, but we don't do that for now
        raise NotImplementedError
    else:
        raise ValueError('Invalid backend %s' % backend)

    if not cache_in_memory:
        # Write to disk cache
        ltoir_hash = _hash_hexdigest(ltoir).encode('ascii')

        # shutil.move is not atomic operation, so it could result in a
        # corrupted file. We detect it by appending a hash at the beginning
        # of each cache file. If the file is corrupted, it will be ignored
        # next time it is read.
        with tempfile.NamedTemporaryFile(dir=cache_dir, delete=False) as tf:
            tf.write(ltoir_hash)
            tf.write(ltoir)
            temp_path = tf.name
        shutil.move(temp_path, path)

        # Save .cu source file along with .ltoir
        if _get_bool_env_variable('CUPY_CACHE_SAVE_CUDA_SOURCE', False):
            with open(path + '.cu', 'w') as f:
                f.write(source)
    else:
        # we don't do any disk I/O
        pass

    return ltoir<|MERGE_RESOLUTION|>--- conflicted
+++ resolved
@@ -281,7 +281,10 @@
             source, options, cu_path, name_expressions, log_stream, jitify,
             method):
 
-        if not runtime.is_hip:
+        if method is not None:
+            assert method == "lto"
+            options += (f'-arch=compute_{arch}',)
+        elif not runtime.is_hip:
             arch_opt, method = _get_arch_for_options_for_nvrtc(arch)
             options += (arch_opt,)
         else:
@@ -298,18 +301,6 @@
                 # tests cause an error if the following option is not included.
                 options += ('--device-as-default-execution-space',)
 
-<<<<<<< HEAD
-        if method is not None:
-            assert method == "lto"
-            options += (f'-arch=compute_{arch}',)
-        elif not runtime.is_hip:
-            arch_opt, method = _get_arch_for_options_for_nvrtc(arch)
-            options += (arch_opt,)
-        else:
-            method = 'ptx'
-
-=======
->>>>>>> 41792869
         prog = _NVRTCProgram(source, cu_path, headers, include_names,
                              name_expressions=name_expressions, method=method)
         try:
