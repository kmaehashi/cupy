import numpy as _numpy
import warnings as _warnings

import cupy as _cupy

from libc.stdint cimport intptr_t, uint32_t, uint64_t
from cupy.core._carray cimport shape_t
from cupy.core.core cimport ndarray
from cupy.core cimport internal
from cupy_backends.cuda.libs.cutensor cimport Handle
from cupy_backends.cuda.libs.cutensor cimport TensorDescriptor
from cupy_backends.cuda.libs.cutensor cimport ContractionDescriptor
from cupy_backends.cuda.libs.cutensor cimport ContractionFind
from cupy_backends.cuda.libs.cutensor cimport ContractionPlan

from cupy.core cimport core
<<<<<<< HEAD
from cupy.core cimport _dtype
=======
from cupy.core cimport _routines_linalg as _linalg
>>>>>>> 6ee54b37
from cupy.core cimport _reduction
from cupy.cuda cimport device
from cupy_backends.cuda.api cimport runtime
from cupy_backends.cuda.libs cimport cutensor


cdef dict _handles = {}
cdef dict _tensor_descriptors = {}
cdef dict _contraction_descriptors = {}
cdef dict _contraction_finds = {}
cdef dict _contraction_plans = {}
cdef dict _modes = {}
cdef dict _scalars = {}
cdef dict _dict_contraction = {
    'eee': {_linalg.COMPUTE_TYPE_DEFAULT: cutensor.R_MIN_32F,
            _linalg.COMPUTE_TYPE_FP32: cutensor.R_MIN_32F},
    'fff': {_linalg.COMPUTE_TYPE_DEFAULT: cutensor.R_MIN_32F,
            _linalg.COMPUTE_TYPE_FP32: cutensor.R_MIN_32F,
            _linalg.COMPUTE_TYPE_FP16: cutensor.R_MIN_16F},
    'ddd': {_linalg.COMPUTE_TYPE_DEFAULT: cutensor.R_MIN_64F,
            _linalg.COMPUTE_TYPE_FP64: cutensor.R_MIN_64F,
            _linalg.COMPUTE_TYPE_FP32: cutensor.R_MIN_32F},
    'FFF': {_linalg.COMPUTE_TYPE_DEFAULT: cutensor.C_MIN_32F,
            _linalg.COMPUTE_TYPE_FP32: cutensor.C_MIN_32F},
    'DDD': {_linalg.COMPUTE_TYPE_DEFAULT: cutensor.C_MIN_64F,
            _linalg.COMPUTE_TYPE_FP64: cutensor.C_MIN_64F,
            _linalg.COMPUTE_TYPE_FP32: cutensor.C_MIN_32F},
    'dDD': {_linalg.COMPUTE_TYPE_DEFAULT: cutensor.C_MIN_64F,
            _linalg.COMPUTE_TYPE_FP64: cutensor.C_MIN_64F},
    'DdD': {_linalg.COMPUTE_TYPE_DEFAULT: cutensor.C_MIN_64F,
            _linalg.COMPUTE_TYPE_FP64: cutensor.C_MIN_64F},
}
cdef dict _dict_contraction_v10200 = {
    'eee': {_linalg.COMPUTE_TYPE_DEFAULT: cutensor.COMPUTE_32F,
            _linalg.COMPUTE_TYPE_FP32: cutensor.COMPUTE_32F,
            _linalg.COMPUTE_TYPE_FP16: cutensor.COMPUTE_16F},
    'fff': {_linalg.COMPUTE_TYPE_DEFAULT: cutensor.COMPUTE_32F,
            _linalg.COMPUTE_TYPE_FP32: cutensor.COMPUTE_32F,
            _linalg.COMPUTE_TYPE_TF32: cutensor.COMPUTE_TF32,
            _linalg.COMPUTE_TYPE_FP16: cutensor.COMPUTE_16F},
    'ddd': {_linalg.COMPUTE_TYPE_DEFAULT: cutensor.COMPUTE_64F,
            _linalg.COMPUTE_TYPE_FP64: cutensor.COMPUTE_64F,
            _linalg.COMPUTE_TYPE_FP32: cutensor.COMPUTE_32F},
    'FFF': {_linalg.COMPUTE_TYPE_DEFAULT: cutensor.COMPUTE_32F,
            _linalg.COMPUTE_TYPE_FP32: cutensor.COMPUTE_32F,
            _linalg.COMPUTE_TYPE_TF32: cutensor.COMPUTE_TF32,
            _linalg.COMPUTE_TYPE_FP16: cutensor.COMPUTE_16F},
    'DDD': {_linalg.COMPUTE_TYPE_DEFAULT: cutensor.COMPUTE_64F,
            _linalg.COMPUTE_TYPE_FP64: cutensor.COMPUTE_64F,
            _linalg.COMPUTE_TYPE_FP32: cutensor.COMPUTE_32F},
    'dDD': {_linalg.COMPUTE_TYPE_DEFAULT: cutensor.COMPUTE_64F,
            _linalg.COMPUTE_TYPE_FP64: cutensor.COMPUTE_64F,
            _linalg.COMPUTE_TYPE_FP32: cutensor.COMPUTE_32F},
    'DdD': {_linalg.COMPUTE_TYPE_DEFAULT: cutensor.COMPUTE_64F,
            _linalg.COMPUTE_TYPE_FP64: cutensor.COMPUTE_64F,
            _linalg.COMPUTE_TYPE_FP32: cutensor.COMPUTE_32F},
}
cdef dict _dict_compute_type = {
    'e': cutensor.R_MIN_16F,
    'f': cutensor.R_MIN_32F,
    'd': cutensor.R_MIN_64F,
    'F': cutensor.C_MIN_32F,
    'D': cutensor.C_MIN_64F,
}
cdef dict _dict_compute_type_v10200 = {
    'e': cutensor.COMPUTE_16F,
    'f': cutensor.COMPUTE_32F,
    'd': cutensor.COMPUTE_64F,
    'F': cutensor.COMPUTE_32F,
    'D': cutensor.COMPUTE_64F,
}


cdef class Mode(object):

    cdef:
        object _array
        readonly int ndim
        readonly intptr_t data

    def __init__(self, mode):
        self._array = _numpy.array(mode, dtype=_numpy.int32)
        assert self._array.ndim == 1
        self.ndim = self._array.size
        self.data = self._array.ctypes.data

    def __repr__(self):
        return 'mode([' + ', '.join(self._array) + '])'


cdef class _Scalar(object):

    cdef:
        object _array
        readonly intptr_t ptr

    def __init__(self, value, dtype):
        self._array = _numpy.asarray(value, dtype=dtype)
        self.ptr = self._array.ctypes.data

    def __repr__(self):
        return self._array.item()


cdef Handle _get_handle():
    cdef Handle handle
    cdef int dev = device.get_device_id()
    if dev not in _handles:
        handle = Handle()
        cutensor.init(handle)
        _handles[dev] = handle
        return handle
    return _handles[dev]


<<<<<<< HEAD
cdef int _get_cutensor_dtype(numpy_dtype) except -1:
    if numpy_dtype == numpy.float16:
        return cutensor.R_MIN_16F
    elif numpy_dtype == numpy.float32:
        return cutensor.R_MIN_32F
    elif numpy_dtype == numpy.float64:
        return cutensor.R_MIN_64F
    elif numpy_dtype == numpy.complex64:
        return cutensor.C_MIN_32F
    elif numpy_dtype == numpy.complex128:
        return cutensor.C_MIN_64F
=======
cdef int _get_cuda_dtype(numpy_dtype) except -1:
    if numpy_dtype == _numpy.float16:
        return runtime.CUDA_R_16F
    elif numpy_dtype == _numpy.float32:
        return runtime.CUDA_R_32F
    elif numpy_dtype == _numpy.float64:
        return runtime.CUDA_R_64F
    elif numpy_dtype == _numpy.complex64:
        return runtime.CUDA_C_32F
    elif numpy_dtype == _numpy.complex128:
        return runtime.CUDA_C_64F
    else:
        raise TypeError('Dtype {} is not supported'.format(numpy_dtype))


cdef int _get_cutensor_compute_type(numpy_dtype) except -1:
    if cutensor.get_version() >= 10200:
        # version 1.2.0 or later
        dict_compute_type = _dict_compute_type_v10200
>>>>>>> 6ee54b37
    else:
        dict_compute_type = _dict_compute_type
    key = _numpy.dtype(numpy_dtype).char
    if key not in dict_compute_type:
        raise TypeError('Dtype {} is not supported'.format(numpy_dtype))
    return dict_compute_type[key]


def create_mode(*mode):
    """Create the tensor mode from the given integers or characters.

    Args:
        mode (tuple of int/str): A tuple that holds the labels of the modes
            of tensor A (e.g., if A_{x,y,z}, mode_A = {'x','y','z'})
    """
    integer_mode = []
    for x in mode:
        if isinstance(x, int):
            integer_mode.append(x)
        elif isinstance(x, str):
            integer_mode.append(ord(x))
        else:
            raise TypeError('Cannot create tensor mode: {}'.format(type(x)))
    return Mode(integer_mode)


cdef inline Mode _auto_create_mode(ndarray array, mode):
    if not isinstance(mode, Mode):
        mode = create_mode(*mode)
    if array.ndim != mode.ndim:
        raise ValueError(
            'ndim mismatch: {} != {}'.format(array.ndim, mode.ndim))
    return mode


cdef inline _set_compute_dtype(array_dtype, compute_dtype=None):
    if compute_dtype is None:
        if array_dtype == _numpy.float16:
            compute_dtype = _numpy.float32
        else:
            compute_dtype = array_dtype
    return compute_dtype


cdef inline _Scalar _create_scalar(scale, dtype):
    cdef _Scalar scalar
    key = (scale, dtype)
    if key in _scalars:
        scalar = _scalars[key]
    else:
        scalar = _Scalar(scale, dtype)
        _scalars[key] = scalar
    return scalar


cdef inline Mode _create_mode_with_cache(axis_or_ndim):
    cdef Mode mode
    if axis_or_ndim in _modes:
        mode = _modes[axis_or_ndim]
    else:
        if type(axis_or_ndim) is int:
            mode = Mode(tuple(range(axis_or_ndim)))
        else:
            mode = Mode(axis_or_ndim)
        _modes[axis_or_ndim] = mode
    return mode


cpdef TensorDescriptor create_tensor_descriptor(
        ndarray a, int uop=cutensor.OP_IDENTITY, Handle handle=None):
    """Create a tensor descriptor

    Args:
        a (cupy.ndarray): tensor for which a descritpor are created.
        uop (cutensorOperator_t): unary operator that will be applied to each
            element of the corresponding tensor in a lazy fashion (i.e., the
            algorithm uses this tensor as its operand only once). The
            original data of this tensor remains unchanged.

    Returns:
        (Descriptor): A instance of class Descriptor which holds a pointer to
            tensor descriptor and its destructor.
    """
    if handle is None:
        handle = _get_handle()
    key = (handle.ptr, a.dtype, tuple(a.shape), tuple(a.strides), uop)
    if key in _tensor_descriptors:
        desc = _tensor_descriptors[key]
        return desc
    num_modes = a.ndim
<<<<<<< HEAD
    extent = numpy.array(a.shape, dtype=numpy.int64)
    stride = numpy.array(a.strides, dtype=numpy.int64) // a.itemsize
    cuda_dtype = _dtype.to_cuda_dtype(a.dtype, is_half_allowed=True)
=======
    extent = _numpy.array(a.shape, dtype=_numpy.int64)
    stride = _numpy.array(a.strides, dtype=_numpy.int64) // a.itemsize
    cuda_dtype = _get_cuda_dtype(a.dtype)
>>>>>>> 6ee54b37
    desc = TensorDescriptor()
    cutensor.initTensorDescriptor(
        handle, desc, num_modes, extent.ctypes.data, stride.ctypes.data,
        cuda_dtype, uop)
    _tensor_descriptors[key] = desc
    return desc


def elementwise_trinary(
        alpha, ndarray A, TensorDescriptor desc_A, mode_A,
        beta, ndarray B, TensorDescriptor desc_B, mode_B,
        gamma, ndarray C, TensorDescriptor desc_C, mode_C,
        ndarray out=None,
        op_AB=cutensor.OP_ADD, op_ABC=cutensor.OP_ADD, compute_dtype=None):
    """Element-wise tensor operation for three input tensors

    This function performs a element-wise tensor operation of the form:

        D_{Pi^C(i_0,i_1,...,i_nc)} =
            op_ABC(op_AB(alpha * uop_A(A_{Pi^A(i_0,i_1,...,i_na)}),
                         beta  * uop_B(B_{Pi^B(i_0,i_1,...,i_nb)})),
                         gamma * uop_C(C_{Pi^C(i_0,i_1,...,i_nc)}))

    See cupy/cuda/cutensor.elementwiseTrinary() for details.

    Args:
        alpha (scalar): Scaling factor for tensor A.
        A (cupy.ndarray): Input tensor.
        desc_A (class Descriptor): A descriptor that holds the information
            about the data type, modes, and strides of tensor A.
        mode_A (cutensor.Mode): A mode object created by `create_mode`.
        beta (scalar): Scaling factor for tensor B.
        B (cupy.ndarray): Input tensor.
        desc_B (class Descriptor): A descriptor that holds the information
            about the data type, modes, and strides of tensor B.
        mode_B (cutensor.Mode): A mode object created by `create_mode`.
        gamma (scalar): Scaling factor for tensor C.
        C (cupy.ndarray): Input tensor.
        desc_C (class Descriptor): A descriptor that holds the information
            about the data type, modes, and strides of tensor C.
        mode_C (cutensor.Mode): A mode object created by `create_mode`.
        out (cupy.ndarray): Output tensor.
        op_AB (cutensorOperator_t): Element-wise binary operator.
        op_ABC (cutensorOperator_t): Element-wise binary operator.
        compute_dtype (numpy.dtype): Compute type for the intermediate
            computation.

    Returns:
        out (cupy.ndarray): Output tensor.

    Examples:
        See examples/cutensor/elementwise_trinary.py
    """
    if not (A.dtype == B.dtype == C.dtype):
        raise ValueError(
            'dtype mismatch: ({}, {}, {})'.format(A.dtype, B.dtype, C.dtype))
    if not (A._c_contiguous and B._c_contiguous and C._c_contiguous):
        raise ValueError('The inputs should be contiguous arrays.')

    if out is None:
        out = core._ndarray_init(C._shape, dtype=C.dtype)
    elif C.dtype != out.dtype:
        raise ValueError('dtype mismatch: {} != {}'.format(C.dtype, out.dtype))
    elif not internal.vector_equal(C._shape, out._shape):
        raise ValueError('shape mismatch: {} != {}'.format(C.shape, out.shape))
    elif not out._c_contiguous:
        raise ValueError('`out` should be a contiguous array.')

    if compute_dtype is None:
        compute_dtype = A.dtype

    return _elementwise_trinary_impl(
        _get_handle(),
        _create_scalar(alpha, compute_dtype),
        A, desc_A, _auto_create_mode(A, mode_A),
        _create_scalar(beta, compute_dtype),
        B, desc_B, _auto_create_mode(B, mode_B),
        _create_scalar(gamma, compute_dtype),
        C, desc_C, _auto_create_mode(C, mode_C),
        out, op_AB, op_ABC,
        _dtype.to_cuda_dtype(compute_dtype, is_half_allowed=True))


cdef inline ndarray _elementwise_trinary_impl(
        Handle handle,
        _Scalar alpha, ndarray A, TensorDescriptor desc_A, Mode mode_A,
        _Scalar beta, ndarray B, TensorDescriptor desc_B, Mode mode_B,
        _Scalar gamma, ndarray C, TensorDescriptor desc_C, Mode mode_C,
        ndarray out, int op_AB, int op_ABC, int compute_type):
    cutensor.elementwiseTrinary(
        handle,
        alpha.ptr, A.data.ptr, desc_A, mode_A.data,
        beta.ptr, B.data.ptr, desc_B, mode_B.data,
        gamma.ptr, C.data.ptr, desc_C, mode_C.data,
        out.data.ptr, desc_C, mode_C.data,
        op_AB, op_ABC, compute_type)
    return out


def elementwise_binary(
        alpha, ndarray A, TensorDescriptor desc_A, mode_A,
        gamma, ndarray C, TensorDescriptor desc_C, mode_C,
        ndarray out=None,
        op_AC=cutensor.OP_ADD, compute_dtype=None):
    """Element-wise tensor operation for two input tensors

    This function performs a element-wise tensor operation of the form:

        D_{Pi^C(i_0,i_1,...,i_n)} =
            op_AC(alpha * uop_A(A_{Pi^A(i_0,i_1,...,i_n)}),
                  gamma * uop_C(C_{Pi^C(i_0,i_1,...,i_n)}))

    See elementwise_trinary() for details.

    Examples:
        See examples/cutensor/elementwise_binary.py
    """
    if A.dtype != C.dtype:
        raise ValueError('dtype mismatch: {} != {}'.format(A.dtype, C.dtype))
    if not (A._c_contiguous and C._c_contiguous):
        raise ValueError('The inputs should be contiguous arrays.')

    if out is None:
        out = core._ndarray_init(C._shape, dtype=C.dtype)
    elif C.dtype != out.dtype:
        raise ValueError('dtype mismatch: {} != {}'.format(C.dtype, out.dtype))
    elif not internal.vector_equal(C._shape, out._shape):
        raise ValueError('shape mismatch: {} != {}'.format(C.shape, out.shape))
    elif not out._c_contiguous:
        raise ValueError('`out` should be a contiguous array.')

    if compute_dtype is None:
        compute_dtype = A.dtype

    return _elementwise_binary_impl(
        _get_handle(),
        _create_scalar(alpha, compute_dtype),
        A, desc_A, _auto_create_mode(A, mode_A),
        _create_scalar(gamma, compute_dtype),
        C, desc_C, _auto_create_mode(A, mode_C),
        out, op_AC, _dtype.to_cuda_dtype(compute_dtype, is_half_allowed=True))


cdef inline ndarray _elementwise_binary_impl(
        Handle handle,
        _Scalar alpha, ndarray A, TensorDescriptor desc_A, Mode mode_A,
        _Scalar gamma, ndarray C, TensorDescriptor desc_C, Mode mode_C,
        ndarray out, int op_AC, int compute_type):
    cutensor.elementwiseBinary(
        handle,
        alpha.ptr, A.data.ptr, desc_A, mode_A.data,
        gamma.ptr, C.data.ptr, desc_C, mode_C.data,
        out.data.ptr, desc_C, mode_C.data,
        op_AC, compute_type)
    return out


cdef inline ContractionDescriptor _create_contraction_descriptor(
        Handle handle,
        ndarray A, TensorDescriptor desc_A, Mode mode_A,
        ndarray B, TensorDescriptor desc_B, Mode mode_B,
        ndarray C, TensorDescriptor desc_C, Mode mode_C,
        int cutensor_compute_type):
    """Create a contraction descriptor"""
    cdef uint32_t alignment_req_A = cutensor.getAlignmentRequirement(
        handle, A.data.ptr, desc_A)
    cdef uint32_t alignment_req_B = cutensor.getAlignmentRequirement(
        handle, B.data.ptr, desc_B)
    cdef uint32_t alignment_req_C = cutensor.getAlignmentRequirement(
        handle, C.data.ptr, desc_C)
    cdef ContractionDescriptor desc

    key = (handle.ptr, cutensor_compute_type,
           desc_A.ptr, mode_A.data, alignment_req_A,
           desc_B.ptr, mode_B.data, alignment_req_B,
           desc_C.ptr, mode_C.data, alignment_req_C)
    if key in _contraction_descriptors:
        desc = _contraction_descriptors[key]
        return desc

    desc = ContractionDescriptor()
    cutensor.initContractionDescriptor(
        handle,
        desc,
        desc_A, mode_A.data, alignment_req_A,
        desc_B, mode_B.data, alignment_req_B,
        desc_C, mode_C.data, alignment_req_C,
        desc_C, mode_C.data, alignment_req_C,
        cutensor_compute_type)
    _contraction_descriptors[key] = desc
    return desc


cdef inline ContractionFind _create_contraction_find(Handle handle, int algo):
    """Create a contraction find"""
    cdef ContractionFind find

    key = (handle.ptr, algo)
    if key in _contraction_finds:
        find = _contraction_finds[key]
    else:
        find = ContractionFind()
        cutensor.initContractionFind(handle, find, algo)
        _contraction_finds[key] = find
    return find


cdef inline ContractionPlan _create_contraction_plan(
        Handle handle,
        ContractionDescriptor desc, ContractionFind find, uint64_t ws_size):
    """Create a contraction plan"""
    cdef ContractionPlan plan

    key = (handle.ptr, desc.ptr, find.ptr, ws_size)
    if key in _contraction_plans:
        plan = _contraction_plans[key]
    else:
        plan = ContractionPlan()
        cutensor.initContractionPlan(handle, plan, desc, find, ws_size)
        _contraction_plans[key] = plan
    return plan


cdef _get_contraction_compute_type(a_dtype, b_dtype, out_dtype, compute_dtype):
    key = a_dtype.char + b_dtype.char + out_dtype.char
    if cutensor.get_version() >= 10200:
        # version 1.2.0 or later
        dict_contraction = _dict_contraction_v10200
    else:
        dict_contraction = _dict_contraction
    if key not in dict_contraction:
        raise ValueError('Un-supported dtype combinations: ({}, {}, {})'.
                         format(a_dtype, b_dtype, out_dtype))
    compute_capability = int(device.get_compute_capability())
    if compute_capability < 70 and 'e' in key:
        raise ValueError('FP16 dtype is only supported on GPU with compute '
                         'capability 7.0 or higher.')
    if compute_dtype is None:
        compute_type = _linalg.get_compute_type(out_dtype)
    else:
        compute_dtype = _numpy.dtype(compute_dtype)
        if compute_dtype.char == 'e':
            compute_type = _linalg.COMPUTE_TYPE_FP16
        elif compute_dtype.char in 'fF':
            compute_type = _linalg.COMPUTE_TYPE_FP32
        elif compute_dtype.char in 'dD':
            compute_type = _linalg.COMPUTE_TYPE_FP64
        else:
            raise ValueError('Un-supported dtype: {}'.format(compute_dtype))
    if compute_type in dict_contraction[key]:
        cutensor_compute_type = dict_contraction[key][compute_type]
        if not (compute_capability < 70 and
                cutensor_compute_type in (cutensor.R_MIN_16F,
                                          cutensor.C_MIN_16F,
                                          cutensor.COMPUTE_16F)):
            return cutensor_compute_type
    _warnings.warn('Use of compute type ({}) for the dtype combination '
                   '({}, {}, {}) is not supported in cuTENSOR contraction on '
                   'GPU with compute capability ({}). Default compute type '
                   'will be used instead.'.
                   format(_linalg.compute_type_to_str(compute_type),
                          a_dtype, b_dtype, out_dtype, compute_capability))
    return dict_contraction[key][_linalg.COMPUTE_TYPE_DEFAULT]


cdef _get_scalar_dtype(out_dtype):
    if out_dtype == _numpy.float16:
        return _numpy.float32
    else:
        return out_dtype


def contraction(
        alpha, ndarray A, TensorDescriptor desc_A, mode_A,
        ndarray B, TensorDescriptor desc_B, mode_B,
        beta, ndarray C, TensorDescriptor desc_C, mode_C,
        compute_dtype=None,
        int algo=cutensor.ALGO_DEFAULT,
        int ws_pref=cutensor.WORKSPACE_RECOMMENDED):
    """General tensor contraction

    This routine computes the tensor contraction:

        C = alpha * uop_A(A) * uop_B(B) + beta * uop_C(C)

    See cupy/cuda/cutensor.contraction for details.

    Args:
        alpha (scalar): Scaling factor for A * B.
        A (cupy.ndarray): Input tensor.
        desc_A (class Descriptor): A descriptor that holds the information
            about the data type, modes, and strides of tensor A.
        mode_A (cutensor.Mode): A mode object created by `create_mode`.
        B (cupy.ndarray): Input tensor.
        desc_B (class Descriptor): A descriptor that holds the information
            about the data type, modes, and strides of tensor B.
        mode_B (cutensor.Mode): A mode object created by `create_mode`.
        beta (scalar): Scaling factor for C.
        C (cupy.ndarray): Input/output tensor.
        desc_C (class Descriptor): A descriptor that holds the information
            about the data type, modes, and strides of tensor C.
        mode_C (cutensor.Mode): A mode object created by `create_mode`.
        compute_dtype (numpy.dtype): Compute type for the intermediate
            computation.
        algo (cutensorAlgo_t): Allows users to select a specific algorithm.
            ALGO_DEFAULT lets the heuristic choose the algorithm.
            Any value >= 0 selects a specific GEMM-like algorithm and
            deactivates the heuristic. If a specified algorithm is not
            supported, STATUS_NOT_SUPPORTED is returned.
        ws_pref (cutensorWorksizePreference_t): User preference for the
            workspace of cuTensor.

    Returns:
        out (cupy.ndarray): Output tensor.

    Examples:
        See examples/cutensor/contraction.py
    """
    if not (A._c_contiguous and B._c_contiguous and C._c_contiguous):
        raise ValueError('The inputs should be contiguous arrays.')
    compute_type = _get_contraction_compute_type(A.dtype, B.dtype, C.dtype,
                                                 compute_dtype)
    scalar_dtype = _get_scalar_dtype(C.dtype)

    return _contraction_impl(
        _get_handle(),
        _create_scalar(alpha, scalar_dtype),
        A, desc_A, _auto_create_mode(A, mode_A),
        B, desc_B, _auto_create_mode(B, mode_B),
        _create_scalar(beta, scalar_dtype),
        C, desc_C, _auto_create_mode(C, mode_C),
        compute_type, algo, ws_pref)


cdef inline ndarray _contraction_impl(
        Handle handle,
        _Scalar alpha, ndarray A, TensorDescriptor desc_A, Mode mode_A,
        ndarray B, TensorDescriptor desc_B, Mode mode_B,
        _Scalar beta, ndarray C, TensorDescriptor desc_C, Mode mode_C,
        int cutensor_compute_type, int algo, int ws_pref):
    cdef ContractionDescriptor desc
    cdef ContractionFind find
    cdef ContractionPlan plan
    cdef uint64_t ws_size
    cdef ndarray out, ws

    out = C

    desc = _create_contraction_descriptor(
        handle,
        A, desc_A, mode_A,
        B, desc_B, mode_B,
        C, desc_C, mode_C,
        cutensor_compute_type)

    find = _create_contraction_find(handle, algo)

    # Allocate workspace
    ws_size = cutensor.contractionGetWorkspace(handle, desc, find, ws_pref)
    try:
        ws = core._ndarray_init(shape_t(1, ws_size), dtype=_numpy.int8)
    except Exception:
        _warnings.warn('cuTENSOR: failed to allocate memory of workspace '
                       'with preference ({}) and size ({}).'
                       ''.format(ws_pref, ws_size))
        ws_size = cutensor.contractionGetWorkspace(
            handle, desc, find, cutensor.WORKSPACE_MIN)
        ws = core._ndarray_init(shape_t(1, ws_size), dtype=_numpy.int8)

    plan = _create_contraction_plan(handle, desc, find, ws_size)

    cutensor.contraction(
        handle, plan,
        alpha.ptr, A.data.ptr, B.data.ptr,
        beta.ptr, C.data.ptr, out.data.ptr,
        ws.data.ptr, ws_size)
    return out


def contraction_max_algos():
    """Returns the maximum number of algorithms for cutensor()

    See cupy/cuda/cutensor.contractionMaxAlgos() for details.
    """
    return cutensor.contractionMaxAlgos()


def reduction(
        alpha, ndarray A, TensorDescriptor desc_A, mode_A,
        beta, ndarray C, TensorDescriptor desc_C, mode_C,
        int reduce_op=cutensor.OP_ADD, compute_dtype=None):
    """Tensor reduction

    This routine computes the tensor reduction:

        C = alpha * reduce_op(uop_A(A)) + beta * uop_C(C))

    See :func:`cupy.cuda.cutensor.reduction` for details.

    Args:
        alpha (scalar): Scaling factor for A.
        A (cupy.ndarray): Input tensor.
        desc_A (class Descriptor): A descriptor that holds the information
            about the data type, modes, strides and unary operator (uop_A) of
            tensor A.
        mode_A (cutensor.Mode): A mode object created by `create_mode`.
        beta (scalar): Scaling factor for C.
        C (cupy.ndarray): Input/output tensor.
        desc_C (class Descriptor): A descriptor that holds the information
            about the data type, modes, strides and unary operator (uop_C) of
            tensor C.
        mode_C (cutensor.Mode): A mode object created by `create_mode`.
        reduce_op (cutensorOperator_t): Binary operator used to reduce A.
        compute_dtype (numpy.dtype): Compute type for the intermediate
            computation.

    Returns:
        out (cupy.ndarray): Output tensor.

    Examples:
        See examples/cutensor/reduction.py
    """
    cdef Handle handle

    if A.dtype != C.dtype:
        raise ValueError('dtype mismatch: {} != {}'.format(A.dtype, C.dtype))
    if not (A._c_contiguous and C._c_contiguous):
        raise ValueError('The inputs should be contiguous arrays.')

    compute_dtype = _set_compute_dtype(A.dtype, compute_dtype)

    return _reduction_impl(
        _get_handle(),
        _create_scalar(alpha, compute_dtype),
        A, desc_A, _auto_create_mode(A, mode_A),
        _create_scalar(beta, compute_dtype),
        C, desc_C, _auto_create_mode(C, mode_C),
        reduce_op, _get_cutensor_compute_type(compute_dtype)
    )


cdef inline ndarray _reduction_impl(
        Handle handle,
        _Scalar alpha, ndarray A, TensorDescriptor desc_A, Mode mode_A,
        _Scalar beta, ndarray C, TensorDescriptor desc_C, Mode mode_C,
        int reduce_op, int cutensor_compute_type):
    cdef uint64_t ws_size
    cdef ndarray ws, out

    out = C
    ws_size = cutensor.reductionGetWorkspace(
        handle,
        A.data.ptr, desc_A, mode_A.data,
        C.data.ptr, desc_C, mode_C.data,
        out.data.ptr, desc_C, mode_C.data,
        reduce_op, cutensor_compute_type)
    try:
        ws = core._ndarray_init(shape_t(1, ws_size), dtype=_numpy.int8)
    except _cupy.cuda.memory.OutOfMemoryError:
        _warnings.warn('cuTENSOR: failed to allocate memory of workspace '
                       '(size: {}).'.format(ws_size))
        ws_size = 0
        ws = core._ndarray_init(shape_t(1, ws_size), dtype=_numpy.int8)

    cutensor.reduction(
        handle,
        alpha.ptr, A.data.ptr, desc_A, mode_A.data,
        beta.ptr, C.data.ptr, desc_C, mode_C.data,
        out.data.ptr, desc_C, mode_C.data,
        reduce_op, cutensor_compute_type, ws.data.ptr, ws_size)
    return out


_cutensor_dtypes = [
    # TODO(asi1024): Support float16
    # _numpy.float16,
    _numpy.float32,
    _numpy.float64,
    _numpy.complex64,
    _numpy.complex128,
]


def _try_reduction_routine(
        ndarray x, axis, dtype, ndarray out, keepdims, reduce_op, alpha, beta):
    cdef Handle handle
    cdef ndarray in_arg, out_arg
    cdef shape_t out_shape
    cdef tuple reduce_axis, out_axis
    cdef TensorDescriptor desc_in, desc_out

    if dtype is None:
        dtype = x.dtype

    if dtype not in _cutensor_dtypes:
        return None
    if dtype != x.dtype:
        return None

    if x.ndim == 0:
        return None
    if x.size == 0:
        return None
    if not x._c_contiguous:
        # TODO(asi1024): Support also for F-contiguous array
        return None

    in_arg = x

    reduce_axis, out_axis = _reduction._get_axis(axis, x.ndim)
    if len(reduce_axis) == 0:
        return None
    out_shape = _reduction._get_out_shape(
        x._shape, reduce_axis, out_axis, keepdims)
    if out is None:
        out = core._ndarray_init(out_shape, dtype=dtype)
    elif not internal.vector_equal(out._shape, out_shape):
        # TODO(asi1024): Support broadcast
        return None
    elif out.dtype != dtype:
        return None
    elif not out._c_contiguous:
        # TODO(asi1024): Support also for F-contiguous array
        return None

    if keepdims:
        out_arg = out.reshape(
            _reduction._get_out_shape(x._shape, reduce_axis, out_axis, False))
    else:
        out_arg = out

    # TODO(asi1024): Remove temporary fix
    in_arg._set_contiguous_strides(in_arg.itemsize, True)
    out_arg._set_contiguous_strides(out_arg.itemsize, True)

    handle = _get_handle()

    desc_in = create_tensor_descriptor(in_arg, handle=handle)
    desc_out = create_tensor_descriptor(out_arg, handle=handle)

    compute_dtype = _set_compute_dtype(in_arg.dtype, dtype)

    _reduction_impl(
        handle,
        _create_scalar(alpha, compute_dtype),
        in_arg,
        desc_in,
        _create_mode_with_cache(in_arg._shape.size()),
        _create_scalar(beta, compute_dtype),
        out_arg,
        desc_out,
        _create_mode_with_cache(out_axis),
        reduce_op, _get_cutensor_compute_type(compute_dtype))

    return out<|MERGE_RESOLUTION|>--- conflicted
+++ resolved
@@ -14,11 +14,8 @@
 from cupy_backends.cuda.libs.cutensor cimport ContractionPlan
 
 from cupy.core cimport core
-<<<<<<< HEAD
 from cupy.core cimport _dtype
-=======
 from cupy.core cimport _routines_linalg as _linalg
->>>>>>> 6ee54b37
 from cupy.core cimport _reduction
 from cupy.cuda cimport device
 from cupy_backends.cuda.api cimport runtime
@@ -134,39 +131,10 @@
     return _handles[dev]
 
 
-<<<<<<< HEAD
-cdef int _get_cutensor_dtype(numpy_dtype) except -1:
-    if numpy_dtype == numpy.float16:
-        return cutensor.R_MIN_16F
-    elif numpy_dtype == numpy.float32:
-        return cutensor.R_MIN_32F
-    elif numpy_dtype == numpy.float64:
-        return cutensor.R_MIN_64F
-    elif numpy_dtype == numpy.complex64:
-        return cutensor.C_MIN_32F
-    elif numpy_dtype == numpy.complex128:
-        return cutensor.C_MIN_64F
-=======
-cdef int _get_cuda_dtype(numpy_dtype) except -1:
-    if numpy_dtype == _numpy.float16:
-        return runtime.CUDA_R_16F
-    elif numpy_dtype == _numpy.float32:
-        return runtime.CUDA_R_32F
-    elif numpy_dtype == _numpy.float64:
-        return runtime.CUDA_R_64F
-    elif numpy_dtype == _numpy.complex64:
-        return runtime.CUDA_C_32F
-    elif numpy_dtype == _numpy.complex128:
-        return runtime.CUDA_C_64F
-    else:
-        raise TypeError('Dtype {} is not supported'.format(numpy_dtype))
-
-
 cdef int _get_cutensor_compute_type(numpy_dtype) except -1:
     if cutensor.get_version() >= 10200:
         # version 1.2.0 or later
         dict_compute_type = _dict_compute_type_v10200
->>>>>>> 6ee54b37
     else:
         dict_compute_type = _dict_compute_type
     key = _numpy.dtype(numpy_dtype).char
@@ -257,15 +225,9 @@
         desc = _tensor_descriptors[key]
         return desc
     num_modes = a.ndim
-<<<<<<< HEAD
-    extent = numpy.array(a.shape, dtype=numpy.int64)
-    stride = numpy.array(a.strides, dtype=numpy.int64) // a.itemsize
-    cuda_dtype = _dtype.to_cuda_dtype(a.dtype, is_half_allowed=True)
-=======
     extent = _numpy.array(a.shape, dtype=_numpy.int64)
     stride = _numpy.array(a.strides, dtype=_numpy.int64) // a.itemsize
-    cuda_dtype = _get_cuda_dtype(a.dtype)
->>>>>>> 6ee54b37
+    cuda_dtype = _dtype.to_cuda_dtype(a.dtype, is_half_allowed=True)
     desc = TensorDescriptor()
     cutensor.initTensorDescriptor(
         handle, desc, num_modes, extent.ctypes.data, stride.ctypes.data,
