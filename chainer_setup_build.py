--- conflicted
+++ resolved
@@ -18,70 +18,6 @@
 
 dummy_extension = setuptools.Extension('chainer', ['chainer.c'])
 cython_version = '0.23.0'
-<<<<<<< HEAD
-=======
-minimum_cuda_version = 6050
-minimum_cudnn_version = 2000
-
-
-def print_warning(*lines):
-    print('**************************************************')
-    for line in lines:
-        print('*** WARNING: %s' % line)
-    print('**************************************************')
-
-
-def check_cuda_version(compiler, settings):
-    out = build_and_run(compiler, '''
-    #include <cuda.h>
-    #include <stdio.h>
-    int main(int argc, char* argv[]) {
-      printf("%d", CUDA_VERSION);
-      return 0;
-    }
-    ''', include_dirs=settings['include_dirs'])
-
-    if out is None:
-        print_warning('Cannot check CUDA version')
-        return False
-
-    cuda_version = int(out)
-
-    if cuda_version < minimum_cuda_version:
-        print_warning(
-            'CUDA version is too old: %d' % cuda_version,
-            'CUDA v6.5 or newer is required')
-        return False
-
-    return True
-
-
-def check_cudnn_version(compiler, settings):
-    out = build_and_run(compiler, '''
-    #include <cudnn.h>
-    #include <stdio.h>
-    int main(int argc, char* argv[]) {
-      printf("%d", CUDNN_VERSION);
-      return 0;
-    }
-    ''', include_dirs=settings['include_dirs'])
-
-    if out is None:
-        print_warning('Cannot check cuDNN version')
-        return False
-
-    cudnn_version = int(out)
-
-    if cudnn_version < minimum_cudnn_version:
-        print_warning(
-            'cuDNN version is too old: %d' % cudnn_version,
-            'cuDNN v2 or newer is required')
-        return False
-
-    return True
-
-
->>>>>>> 02dafd8e
 MODULES = [
     {
         'name': 'cuda',
@@ -234,45 +170,6 @@
         shutil.rmtree(temp_dir, ignore_errors=True)
 
 
-<<<<<<< HEAD
-=======
-def build_and_run(compiler, source, libraries=[],
-                  include_dirs=[], library_dirs=[]):
-    temp_dir = tempfile.mkdtemp()
-
-    try:
-        fname = os.path.join(temp_dir, 'a.cpp')
-        with open(fname, 'w') as f:
-            f.write(source)
-
-        try:
-            objects = compiler.compile([fname], output_dir=temp_dir,
-                                       include_dirs=include_dirs)
-        except distutils.errors.CompileError:
-            return None
-
-        try:
-            postargs = ['/MANIFEST'] if sys.platform == 'win32' else []
-            compiler.link_executable(objects,
-                                     os.path.join(temp_dir, 'a'),
-                                     libraries=libraries,
-                                     library_dirs=library_dirs,
-                                     extra_postargs=postargs)
-        except (distutils.errors.LinkError, TypeError):
-            return None
-
-        try:
-            out = subprocess.check_output(os.path.join(temp_dir, 'a'))
-            return out
-
-        except Exception:
-            return None
-
-    finally:
-        shutil.rmtree(temp_dir, ignore_errors=True)
-
-
->>>>>>> 02dafd8e
 def make_extensions(options, compiler):
 
     """Produce a list of Extension instances which passed to cythonize()."""
