--- conflicted
+++ resolved
@@ -4,12 +4,7 @@
 import pytest
 
 import cupy
-<<<<<<< HEAD
-from cupy.core import _accelerator
 from cupy.core import internal
-=======
-import cupy._util
->>>>>>> 3fcb79cd
 from cupy import testing
 
 
