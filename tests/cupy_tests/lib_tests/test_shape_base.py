--- conflicted
+++ resolved
@@ -108,7 +108,6 @@
                 xp.apply_along_axis(xp.sum, axis, a)
 
 
-<<<<<<< HEAD
 class TestApplyOverAxes(unittest.TestCase):
     @testing.numpy_cupy_array_equal()
     def test_simple(self, xp):
@@ -144,7 +143,6 @@
             axis = 3
             with pytest.raises(numpy.AxisError):
                 xp.apply_over_axes(xp.sum, a, axis)
-=======
 class TestPutAlongAxis(unittest.TestCase):
 
     @testing.for_all_dtypes()
@@ -200,5 +198,4 @@
         val = xp.array([99, 100])
         ret = xp.put_along_axis(a, i, val, axis=None)
         assert ret is None
-        return a
->>>>>>> 2fd0b819
+        return a