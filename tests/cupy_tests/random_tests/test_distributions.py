--- conflicted
+++ resolved
@@ -246,7 +246,6 @@
 
 @testing.parameterize(*testing.product({
     'shape': [(4, 3, 2), (3, 2)],
-<<<<<<< HEAD
     'a_shape': [(), (3, 2)],
 })
 )
@@ -264,7 +263,10 @@
     def test_pareto(self, a_dtype, dtype):
         self.check_distribution(distributions.pareto,
                                 a_dtype, dtype)
-=======
+
+
+@testing.parameterize(*testing.product({
+    'shape': [(4, 3, 2), (3, 2)],
     'lam_shape': [(), (3, 2)],
 })
 )
@@ -281,7 +283,6 @@
     @cupy.testing.for_float_dtypes('lam_dtype')
     def test_poisson(self, lam_dtype, dtype):
         self.check_distribution(distributions.poisson, lam_dtype, dtype)
->>>>>>> 286a33a1
 
 
 @testing.parameterize(*testing.product({
