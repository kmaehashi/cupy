--- conflicted
+++ resolved
@@ -165,7 +165,6 @@
 
 
 @testing.parameterize(
-<<<<<<< HEAD
     {'scale': 1.0},
     {'scale': 3.0},
     {'scale': 10.0},
@@ -178,7 +177,9 @@
 
     def test_exponential(self):
         self.generate(scale=self.scale, size=(3, 2))
-=======
+
+
+@testing.parameterize(
     {'dfnum': 1.0, 'dfden': 3.0},
     {'dfnum': 3.0, 'dfden': 3.0},
     {'dfnum': 3.0, 'dfden': 1.0},
@@ -191,7 +192,6 @@
 
     def test_f(self):
         self.generate(dfnum=self.dfnum, dfden=self.dfden, size=(3, 2))
->>>>>>> 30841ee6
 
 
 @testing.parameterize(
