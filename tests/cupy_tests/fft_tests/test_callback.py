--- conflicted
+++ resolved
@@ -519,7 +519,6 @@
         return self._test_load_store_aux_helper(xp, dtype, 'irfft')
 
 
-<<<<<<< HEAD
 @testing.parameterize(*(
     testing.product_dict(
         [
@@ -544,20 +543,6 @@
         ),
     )
 ))
-=======
-@testing.parameterize(
-    {'shape': (3, 4), 's': None, 'axes': None, 'norm': None},
-    {'shape': (3, 4), 's': (1, 5), 'axes': (-2, -1), 'norm': None},
-    {'shape': (3, 4), 's': None, 'axes': (-2, -1), 'norm': None},
-    {'shape': (3, 4), 's': None, 'axes': None, 'norm': 'ortho'},
-    {'shape': (2, 3, 4), 's': None, 'axes': None, 'norm': None},
-    {'shape': (2, 3, 4), 's': (1, 4, 10), 'axes': (-3, -2, -1), 'norm': None},
-    {'shape': (2, 3, 4), 's': None, 'axes': (-3, -2, -1), 'norm': None},
-    {'shape': (2, 3, 4), 's': None, 'axes': None, 'norm': 'ortho'},
-    {'shape': (2, 3, 4), 's': (2, 3), 'axes': (0, 1, 2), 'norm': 'ortho'},
-)
-@testing.with_requires('cython>=0.29.0')
->>>>>>> 3be80296
 @pytest.mark.skipif(not sys.platform.startswith('linux'),
                     reason='callbacks are only supported on Linux')
 @pytest.mark.skipif(cupy.cuda.runtime.is_hip,
