import cupy
import unittest

import numpy
import pytest
try:
    import scipy.sparse
    import scipy.sparse.linalg
    import scipy.stats
    scipy_available = True
except ImportError:
    scipy_available = False

from cupy import testing
from cupy.testing import condition
from cupyx.scipy import sparse
import cupyx.scipy.sparse.linalg  # NOQA


@testing.parameterize(*testing.product({
    'dtype': [numpy.float32, numpy.float64],
}))
@unittest.skipUnless(scipy_available, 'requires scipy')
class TestLsqr(unittest.TestCase):

    def setUp(self):
        rvs = scipy.stats.randint(0, 15).rvs
        self.A = scipy.sparse.random(50, 50, density=0.2, data_rvs=rvs)
        self.b = numpy.random.randint(15, size=50)

    def test_size(self):
        for xp, sp in ((numpy, scipy.sparse), (cupy, sparse)):
            A = sp.csr_matrix(self.A, dtype=self.dtype)
            b = xp.array(numpy.append(self.b, [1]), dtype=self.dtype)
            with pytest.raises(ValueError):
                sp.linalg.lsqr(A, b)

    def test_shape(self):
        for xp, sp in ((numpy, scipy.sparse), (cupy, sparse)):
            A = sp.csr_matrix(self.A, dtype=self.dtype)
            b = xp.array(numpy.tile(self.b, (2, 1)), dtype=self.dtype)
            with pytest.raises(ValueError):
                sp.linalg.lsqr(A, b)

    @condition.retry(10)
    @testing.numpy_cupy_allclose(atol=1e-1, sp_name='sp')
    def test_csrmatrix(self, xp, sp):
        A = sp.csr_matrix(self.A, dtype=self.dtype)
        b = xp.array(self.b, dtype=self.dtype)
        x = sp.linalg.lsqr(A, b)
        return x[0]

    @condition.retry(10)
    @testing.numpy_cupy_allclose(atol=1e-1, sp_name='sp')
    def test_ndarray(self, xp, sp):
        A = xp.array(self.A.A, dtype=self.dtype)
        b = xp.array(self.b, dtype=self.dtype)
        x = sp.linalg.lsqr(A, b)
        return x[0]


@testing.parameterize(*testing.product({
    'ord': [None, -numpy.Inf, -2, -1, 0, 1, 2, 3, numpy.Inf, 'fro'],
    'dtype': [
        numpy.float32,
        numpy.float64,
        numpy.complex64,
        numpy.complex128
    ],
    'axis': [None, (0, 1), (1, -2)],
}))
@unittest.skipUnless(scipy_available, 'requires scipy')
@testing.gpu
class TestMatrixNorm(unittest.TestCase):

    @testing.numpy_cupy_allclose(rtol=1e-3, atol=1e-4, sp_name='sp',
                                 accept_error=(ValueError,
                                               NotImplementedError))
    def test_matrix_norm(self, xp, sp):
        a = xp.arange(9, dtype=self.dtype) - 4
        b = a.reshape((3, 3))
        b = sp.csr_matrix(b, dtype=self.dtype)
        return sp.linalg.norm(b, ord=self.ord, axis=self.axis)


@testing.parameterize(*testing.product({
    'ord': [None, -numpy.Inf, -2, -1, 0, 1, 2, numpy.Inf, 'fro'],
    'dtype': [
        numpy.float32,
        numpy.float64,
        numpy.complex64,
        numpy.complex128
    ],
    'transpose': [True, False],
    'axis': [0, (1,), (-2,), -1],
})
)
@unittest.skipUnless(scipy_available, 'requires scipy')
@testing.gpu
class TestVectorNorm(unittest.TestCase):
    @testing.numpy_cupy_allclose(rtol=1e-3, atol=1e-4, sp_name='sp',
                                 accept_error=(ValueError,))
    def test_vector_norm(self, xp, sp):
        a = xp.arange(9, dtype=self.dtype) - 4
        b = a.reshape((3, 3))
        b = sp.csr_matrix(b, dtype=self.dtype)
        if self.transpose:
            b = b.T
        return sp.linalg.norm(b, ord=self.ord, axis=self.axis)

# TODO : TestVsNumpyNorm


@testing.parameterize(*testing.product({
    'which': ['LM', 'LA'],
    'k': [3, 6, 12],
    'return_eigenvectors': [True, False],
}))
@unittest.skipUnless(scipy_available, 'requires scipy')
class TestEigsh(unittest.TestCase):
    n = 30
    density = 0.33
    _tol = {'f': 1e-5, 'd': 1e-12}

    def _make_matrix(self, dtype, xp):
        shape = (self.n, self.n)
        a = testing.shaped_random(shape, xp, dtype=dtype)
        mask = testing.shaped_random(shape, xp, dtype='f', scale=1)
        a[mask > self.density] = 0
        a = a * a.conj().T
        return a

    def _test_eigsh(self, a, xp, sp):
        ret = sp.linalg.eigsh(a, k=self.k, which=self.which,
                              return_eigenvectors=self.return_eigenvectors)
        if self.return_eigenvectors:
            w, x = ret
            # Check the residuals to see if eigenvectors are correct.
            ax_xw = a @ x - xp.multiply(x, w.reshape(1, self.k))
            res = xp.linalg.norm(ax_xw) / xp.linalg.norm(w)
            tol = self._tol[numpy.dtype(a.dtype).char.lower()]
            assert(res < tol)
        else:
            w = ret
        return xp.sort(w)

    @testing.for_dtypes('fdFD')
    @testing.numpy_cupy_allclose(rtol=1e-5, atol=1e-5, sp_name='sp')
    def test_sparse(self, dtype, xp, sp):
        a = self._make_matrix(dtype, xp)
        a = sp.csr_matrix(a)
        return self._test_eigsh(a, xp, sp)

    @testing.for_dtypes('fdFD')
    @testing.numpy_cupy_allclose(rtol=1e-5, atol=1e-5, sp_name='sp')
    def test_dense(self, dtype, xp, sp):
        a = self._make_matrix(dtype, xp)
        return self._test_eigsh(a, xp, sp)

    def test_invalid(self):
        for xp, sp in ((numpy, scipy.sparse), (cupy, sparse)):
            a = xp.diag(xp.ones((self.n, ), dtype='f'))
            with pytest.raises(ValueError):
                sp.linalg.eigsh(xp.ones((2, 1), dtype='f'))
            with pytest.raises(ValueError):
                sp.linalg.eigsh(a, k=0)
        xp, sp = cupy, sparse
        a = xp.diag(xp.ones((self.n, ), dtype='f'))
        with pytest.raises(ValueError):
            sp.linalg.eigsh(xp.ones((1,), dtype='f'))
        with pytest.raises(TypeError):
            sp.linalg.eigsh(xp.ones((2, 2), dtype='i'))
        with pytest.raises(ValueError):
            sp.linalg.eigsh(a, k=self.n)
        with pytest.raises(ValueError):
            sp.linalg.eigsh(a, k=self.k, which='SM')
        with pytest.raises(ValueError):
            sp.linalg.eigsh(a, k=self.k, which='SA')


@testing.parameterize(*testing.product({
    'shape': [(30, 29), (29, 29), (29, 30)],
    'k': [3, 6, 12],
    'return_vectors': [True, False],
}))
@unittest.skipUnless(scipy_available, 'requires scipy')
class TestSvds(unittest.TestCase):
    density = 0.33

    def _make_matrix(self, dtype, xp):
        a = testing.shaped_random(self.shape, xp, dtype=dtype)
        mask = testing.shaped_random(self.shape, xp, dtype='f', scale=1)
        a[mask > self.density] = 0
        return a

    def _test_svds(self, a, xp, sp):
        ret = sp.linalg.svds(a, k=self.k,
                             return_singular_vectors=self.return_vectors)
        if self.return_vectors:
            u, s, vt = ret
            # Check the results with u @ s @ vt, as singular vectors don't
            # necessarily match.
            return u @ xp.diag(s) @ vt
        else:
            return xp.sort(ret)

    @testing.for_dtypes('fF')
    @testing.numpy_cupy_allclose(rtol=1e-4, atol=1e-4, sp_name='sp')
    def test_sparse_f(self, dtype, xp, sp):
        a = self._make_matrix(dtype, xp)
        a = sp.csr_matrix(a)
        return self._test_svds(a, xp, sp)

    @testing.for_dtypes('fF')
    @testing.numpy_cupy_allclose(rtol=1e-4, atol=1e-4, sp_name='sp')
    def test_dense_f(self, dtype, xp, sp):
        a = self._make_matrix(dtype, xp)
        return self._test_svds(a, xp, sp)

    @testing.for_dtypes('dD')
    @testing.numpy_cupy_allclose(rtol=1e-12, atol=1e-12, sp_name='sp')
    def test_sparse_d(self, dtype, xp, sp):
        a = self._make_matrix(dtype, xp)
        a = sp.csr_matrix(a)
        return self._test_svds(a, xp, sp)

    @testing.for_dtypes('dD')
    @testing.numpy_cupy_allclose(rtol=1e-12, atol=1e-12, sp_name='sp')
    def test_dense_d(self, dtype, xp, sp):
        a = self._make_matrix(dtype, xp)
        return self._test_svds(a, xp, sp)

    def test_invalid(self):
        for xp, sp in ((numpy, scipy.sparse), (cupy, sparse)):
            a = xp.diag(xp.ones(self.shape, dtype='f'))
            with pytest.raises(ValueError):
                sp.linalg.svds(a, k=0)
        xp, sp = cupy, sparse
        a = xp.diag(xp.ones(self.shape, dtype='f'))
        with pytest.raises(ValueError):
            sp.linalg.svds(xp.ones((1,), dtype='f'))
        with pytest.raises(TypeError):
            sp.linalg.svds(xp.ones((2, 2), dtype='i'))
        with pytest.raises(ValueError):
            sp.linalg.svds(a, k=min(self.shape))
        with pytest.raises(ValueError):
            sp.linalg.svds(a, k=self.k, which='SM')


@testing.parameterize(*testing.product({
    'x0': [None, 'ones'],
    'M': [None, 'jacobi'],
    'atol': [None, 'select-by-dtype'],
    'b_ndim': [1, 2],
}))
@testing.with_requires('scipy')
@testing.gpu
class TestCg:
    n = 30
    density = 0.33
    _atol = {'f': 1e-5, 'd': 1e-12}

    def _make_matrix(self, dtype, xp):
        dtype = numpy.dtype(dtype)
        shape = (self.n, 10)
        a = testing.shaped_random(shape, xp, dtype=dtype.char.lower(), scale=1)
        if dtype.char in 'FD':
            a = a + 1j * testing.shaped_random(
                shape, xp, dtype=dtype.char.lower(), scale=1)
        mask = testing.shaped_random(shape, xp, dtype='f', scale=1)
        a[mask > self.density] = 0
        a = a @ a.conj().T
        a = a + xp.diag(xp.ones((self.n,), dtype=dtype.char.lower()))
        M = None
        if self.M == 'jacobi':
            M = xp.diag(1.0 / xp.diag(a))
        return a, M

    def _make_normalized_vector(self, dtype, xp):
        b = testing.shaped_random((self.n,), xp, dtype=dtype)
        return b / xp.linalg.norm(b)

    def _test_cg(self, dtype, xp, sp, a, M):
        dtype = numpy.dtype(dtype)
        b = self._make_normalized_vector(dtype, xp)
        if self.b_ndim == 2:
            b = b.reshape(self.n, 1)
        x0 = None
        if self.x0 == 'ones':
            x0 = xp.ones((self.n,), dtype=dtype)
        atol = None
        if self.atol == 'select-by-dtype':
            atol = self._atol[dtype.char.lower()]
        if atol is None and xp == numpy:
            # Note: If atol is None or not specified, Scipy (at least 1.5.3)
            # raises DeprecationWarning
            with pytest.deprecated_call():
                return sp.linalg.cg(a, b, x0=x0, M=M, atol=atol)
        else:
            return sp.linalg.cg(a, b, x0=x0, M=M, atol=atol)

    @testing.for_dtypes('fdFD')
    @testing.numpy_cupy_allclose(rtol=1e-5, atol=1e-5, sp_name='sp')
    def test_dense(self, dtype, xp, sp):
        a, M = self._make_matrix(dtype, xp)
        return self._test_cg(dtype, xp, sp, a, M)

    @pytest.mark.parametrize('format', ['csr', 'csc', 'coo'])
    @testing.for_dtypes('fdFD')
    @testing.numpy_cupy_allclose(rtol=1e-5, atol=1e-5, sp_name='sp')
    def test_sparse(self, format, dtype, xp, sp):
        a, M = self._make_matrix(dtype, xp)
        a = sp.coo_matrix(a).asformat(format)
        if M is not None:
            M = sp.coo_matrix(M).asformat(format)
        return self._test_cg(dtype, xp, sp, a, M)

    @testing.for_dtypes('fdFD')
    @testing.numpy_cupy_allclose(rtol=1e-5, atol=1e-5, sp_name='sp')
    def test_empty(self, dtype, xp, sp):
        if self.x0 is not None or self.M is not None or self.atol is not None:
            raise unittest.SkipTest
        a = xp.empty((0, 0), dtype=dtype)
        b = xp.empty((0,), dtype=dtype)
        if self.atol is None and xp == numpy:
            # Note: If atol is None or not specified, Scipy (at least 1.5.3)
            # raises DeprecationWarning
            with pytest.deprecated_call():
                return sp.linalg.cg(a, b)
        else:
            return sp.linalg.cg(a, b)

    @testing.for_dtypes('fdFD')
    def test_callback(self, dtype):
        if self.x0 is not None or self.M is not None or self.atol is not None:
            raise unittest.SkipTest
        xp, sp = cupy, sparse
        a, M = self._make_matrix(dtype, xp)
        b = self._make_normalized_vector(dtype, xp)
        is_called = False

        def callback(x):
            print(xp.linalg.norm(b - a @ x))
            nonlocal is_called
            is_called = True
        sp.linalg.cg(a, b, callback=callback)
        assert is_called

    def test_invalid(self):
        if self.x0 is not None or self.M is not None or self.atol is not None:
            raise unittest.SkipTest
        for xp, sp in ((numpy, scipy.sparse), (cupy, sparse)):
            a, M = self._make_matrix('f', xp)
            b = self._make_normalized_vector('f', xp)
            ng_a = xp.ones((self.n, ), dtype='f')
            with pytest.raises(ValueError):
                sp.linalg.cg(ng_a, b, atol=self.atol)
            ng_a = xp.ones((self.n, self.n + 1), dtype='f')
            with pytest.raises(ValueError):
                sp.linalg.cg(ng_a, b, atol=self.atol)
            ng_a = xp.ones((self.n, self.n, 1), dtype='f')
            with pytest.raises(ValueError):
                sp.linalg.cg(ng_a, b, atol=self.atol)
            ng_b = xp.ones((self.n + 1,), dtype='f')
            with pytest.raises(ValueError):
                sp.linalg.cg(a, ng_b, atol=self.atol)
            ng_b = xp.ones((self.n, 2), dtype='f')
            with pytest.raises(ValueError):
                sp.linalg.cg(a, ng_b, atol=self.atol)
            ng_x0 = xp.ones((self.n + 1,), dtype='f')
            with pytest.raises(ValueError):
                sp.linalg.cg(a, b, x0=ng_x0, atol=self.atol)
            ng_M = xp.diag(xp.ones((self.n + 1,), dtype='f'))
            with pytest.raises(ValueError):
                sp.linalg.cg(a, b, M=ng_M, atol=self.atol)
        xp, sp = cupy, sparse
        b = self._make_normalized_vector('f', xp)
        ng_a = xp.ones((self.n, self.n), dtype='i')
        with pytest.raises(TypeError):
            sp.linalg.cg(ng_a, b, atol=self.atol)


@testing.parameterize(*testing.product({
    'x0': [None, 'ones'],
    'M': [None, 'jacobi'],
    'atol': [None, 'select-by-dtype'],
    'b_ndim': [1, 2],
    'restart': [None, 10],
}))
@testing.with_requires('scipy>=1.4')
@testing.gpu
class TestGmres:
    n = 30
    density = 0.2
    _atol = {'f': 1e-5, 'd': 1e-12}

    def _make_matrix(self, dtype, xp):
        dtype = numpy.dtype(dtype)
        shape = (self.n, self.n)
        a = testing.shaped_random(shape, xp, dtype=dtype, scale=1)
        mask = testing.shaped_random(shape, xp, dtype='f', scale=1)
        a[mask > self.density] = 0
        diag = xp.diag(testing.shaped_random(
            (self.n,), xp, dtype=dtype.char.lower(), scale=1) + 1)
        a[diag > 0] = 0
        a = a + diag
        M = None
        if self.M == 'jacobi':
            M = xp.diag(1.0 / xp.diag(a))
        return a, M

    def _make_normalized_vector(self, dtype, xp):
        b = testing.shaped_random((self.n,), xp, dtype=dtype, scale=1)
        return b / xp.linalg.norm(b)

    def _test_gmres(self, dtype, xp, sp, a, M):
        dtype = numpy.dtype(dtype)
        b = self._make_normalized_vector(dtype, xp)
        if self.b_ndim == 2:
            b = b.reshape(self.n, 1)
        x0 = None
        if self.x0 == 'ones':
            x0 = xp.ones((self.n,), dtype=dtype)
        atol = None
        if self.atol == 'select-by-dtype':
            atol = self._atol[dtype.char.lower()]
        if atol is None and xp == numpy:
            # Note: If atol is None or not specified, Scipy (at least 1.5.3)
            # raises DeprecationWarning
            with pytest.deprecated_call():
                return sp.linalg.gmres(
                    a, b, x0=x0, restart=self.restart, M=M, atol=atol)
        else:
            return sp.linalg.gmres(
                a, b, x0=x0, restart=self.restart, M=M, atol=atol)

    @testing.for_dtypes('fdFD')
    @testing.numpy_cupy_allclose(rtol=1e-5, atol=1e-5, sp_name='sp')
    def test_dense(self, dtype, xp, sp):
        a, M = self._make_matrix(dtype, xp)
        return self._test_gmres(dtype, xp, sp, a, M)

    @pytest.mark.parametrize('format', ['csr', 'csc', 'coo'])
    @testing.for_dtypes('fdFD')
    @testing.numpy_cupy_allclose(rtol=1e-5, atol=1e-5, sp_name='sp')
    def test_sparse(self, format, dtype, xp, sp):
        a, M = self._make_matrix(dtype, xp)
        a = sp.coo_matrix(a).asformat(format)
        if M is not None:
            M = sp.coo_matrix(M).asformat(format)
        return self._test_gmres(dtype, xp, sp, a, M)

    @testing.for_dtypes('fdFD')
    @testing.numpy_cupy_allclose(rtol=1e-5, atol=1e-5, sp_name='sp')
    def test_empty(self, dtype, xp, sp):
        if (self.x0 is not None or self.M is not None or self.atol is not None
                or self.restart is not None):
            raise unittest.SkipTest
        a = xp.empty((0, 0), dtype=dtype)
        b = xp.empty((0,), dtype=dtype)
        if self.atol is None and xp == numpy:
            # Note: If atol is None or not specified, Scipy (at least 1.5.3)
            # raises DeprecationWarning
            with pytest.deprecated_call():
                return sp.linalg.gmres(a, b)
        else:
            return sp.linalg.gmres(a, b)

    @testing.for_dtypes('fdFD')
    def test_callback(self, dtype):
        if (self.x0 is not None or self.M is not None or self.atol is not None
                or self.restart is not None):
            raise unittest.SkipTest
        xp, sp = cupy, sparse
        a, M = self._make_matrix(dtype, xp)
        b = self._make_normalized_vector(dtype, xp)
        is_called = False

        def callback1(x):
            print(xp.linalg.norm(b - a @ x))
            nonlocal is_called
            is_called = True
        sp.linalg.gmres(a, b, callback=callback1, callback_type='x')
        assert is_called
        is_called = False

        def callback2(pr_norm):
            print(pr_norm)
            nonlocal is_called
            is_called = True
        sp.linalg.gmres(a, b, callback=callback2, callback_type='pr_norm')
        assert is_called

    def test_invalid(self):
        if (self.x0 is not None or self.M is not None or self.atol is not None
                or self.restart is not None):
            raise unittest.SkipTest
        for xp, sp in ((numpy, scipy.sparse), (cupy, sparse)):
            a, M = self._make_matrix('f', xp)
            b = self._make_normalized_vector('f', xp)
            ng_a = xp.ones((self.n, ), dtype='f')
            with pytest.raises(ValueError):
                sp.linalg.gmres(ng_a, b)
            ng_a = xp.ones((self.n, self.n + 1), dtype='f')
            with pytest.raises(ValueError):
                sp.linalg.gmres(ng_a, b)
            ng_a = xp.ones((self.n, self.n, 1), dtype='f')
            with pytest.raises(ValueError):
                sp.linalg.gmres(ng_a, b)
            ng_b = xp.ones((self.n + 1,), dtype='f')
            with pytest.raises(ValueError):
                sp.linalg.gmres(a, ng_b)
            ng_b = xp.ones((self.n, 2), dtype='f')
            with pytest.raises(ValueError):
                sp.linalg.gmres(a, ng_b)
            ng_x0 = xp.ones((self.n + 1,), dtype='f')
            with pytest.raises(ValueError):
                sp.linalg.gmres(a, b, x0=ng_x0)
            ng_M = xp.diag(xp.ones((self.n + 1,), dtype='f'))
            with pytest.raises(ValueError):
                sp.linalg.gmres(a, b, M=ng_M)
            ng_callback_type = '?'
            with pytest.raises(ValueError):
                sp.linalg.gmres(a, b, callback_type=ng_callback_type)
        xp, sp = cupy, sparse
        b = self._make_normalized_vector('f', xp)
        ng_a = xp.ones((self.n, self.n), dtype='i')
        with pytest.raises(TypeError):
            sp.linalg.gmres(ng_a, b)


@testing.parameterize(*testing.product({
<<<<<<< HEAD
    'lower': [True, False],
    'unit_diagonal': [True, False],
    'nrhs': [None, 1, 4],
    'order': ['C', 'F']
}))
@unittest.skipUnless(scipy_available, 'requires scipy')
@testing.gpu
class TestSpsolveTriangular(unittest.TestCase):

    n = 10
    density = 0.5

    def _make_matrix(self, dtype, xp):
        a_shape = (self.n, self.n)
        a = testing.shaped_random(a_shape, xp, dtype=dtype, scale=1)
        mask = testing.shaped_random(a_shape, xp, dtype='f', scale=1)
        a[mask > self.density] = 0
        diag = xp.diag(xp.ones((self.n,), dtype=dtype))
        a = a + diag
        if self.lower:
            a = xp.tril(a)
        else:
            a = xp.triu(a)
        b_shape = (self.n,) if self.nrhs is None else (self.n, self.nrhs)
        b = testing.shaped_random(b_shape, xp, dtype=dtype, order=self.order)
        return a, b

    def _test_spsolve_triangular(self, sp, a, b):
        return sp.linalg.spsolve_triangular(a, b, lower=self.lower,
                                            unit_diagonal=self.unit_diagonal)

    @testing.for_dtypes('fdFD')
    @testing.numpy_cupy_allclose(rtol=1e-5, atol=1e-5, sp_name='sp')
    def test_csr(self, dtype, xp, sp):
        a, b = self._make_matrix(dtype, xp)
        a = sp.csr_matrix(a)
        return self._test_spsolve_triangular(sp, a, b)

    @testing.for_dtypes('fdFD')
    @testing.numpy_cupy_allclose(rtol=1e-5, atol=1e-5, sp_name='sp')
    def test_csc(self, dtype, xp, sp):
        a, b = self._make_matrix(dtype, xp)
        a = sp.csc_matrix(a)
        return self._test_spsolve_triangular(sp, a, b)

    @testing.for_dtypes('fdFD')
    @testing.numpy_cupy_allclose(rtol=1e-5, atol=1e-5, sp_name='sp')
    def test_coo(self, dtype, xp, sp):
        a, b = self._make_matrix(dtype, xp)
        a = sp.coo_matrix(a)
        return self._test_spsolve_triangular(sp, a, b)

    def test_invalid_cases(self):
        dtype = 'float64'
        if not (self.lower and self.unit_diagonal and self.nrhs == 4 and
                self.order == 'C'):
            raise unittest.SkipTest

        for xp, sp in ((numpy, scipy.sparse), (cupy, sparse)):
            a, b = self._make_matrix(dtype, xp)
            a = sp.csr_matrix(a)

            # a is not a square matrix
            ng_a = sp.csr_matrix(xp.ones((self.n + 1, self.n), dtype=dtype))
            with pytest.raises(ValueError):
                self._test_spsolve_triangular(sp, ng_a, b)
            # b is not a 1D/2D matrix
            ng_b = xp.ones((1, self.n, self.nrhs), dtype=dtype)
            with pytest.raises(ValueError):
                self._test_spsolve_triangular(sp, a, ng_b)
            # mismatched shape
            ng_b = xp.ones((self.n + 1, self.nrhs), dtype=dtype)
            with pytest.raises(ValueError):
                self._test_spsolve_triangular(sp, a, ng_b)

        xp, sp = cupy, sparse
        a, b = self._make_matrix(dtype, xp)
        a = sp.csr_matrix(a)

        # unsupported dtype
        ng_a = sp.csr_matrix(xp.ones((self.n, self.n), dtype='bool'))
        with pytest.raises(TypeError):
            self._test_spsolve_triangular(sp, ng_a, b)
        # a is not spmatrix
        ng_a = xp.ones((self.n, self.n), dtype=dtype)
        with pytest.raises(TypeError):
            self._test_spsolve_triangular(sp, ng_a, b)
        # b is not cupy ndarray
        ng_b = numpy.ones((self.n, self.nrhs), dtype=dtype)
        with pytest.raises(TypeError):
            self._test_spsolve_triangular(sp, a, ng_b)
=======
    'dtype': [numpy.float32, numpy.float64, numpy.complex64, numpy.complex128],
    'outer_modification': [
        'normal', 'transpose', 'hermitian'],
    'inner_modification': [
        'normal', 'sparse', 'linear_operator', 'class_matvec', 'class_matmat'],
    'M': [1, 6],
    'N': [1, 7],
}))
@testing.gpu
@unittest.skipUnless(scipy_available, 'requires scipy')
class TestLinearOperator(unittest.TestCase):

    # modified from scipy
    # class that defines parametrized custom cases
    # adapted from scipy's analogous tests
    def _inner_cases(self, xp, sp, A):
        # creating base-matrix-like class with default
        # matrix-vector and adjoint-matrix-vector impl

        def mv(x):
            return A.dot(x)

        def rmv(x):
            return A.T.conj().dot(x)

        # defining the user-defined classes
        class BaseMatlike(sp.linalg.LinearOperator):

            def __init__(self):
                self.dtype = A.dtype
                self.shape = A.shape

            def _adjoint(self):
                shape = self.shape[1], self.shape[0]
                return sp.linalg.LinearOperator(
                    matvec=rmv, rmatvec=mv, dtype=self.dtype, shape=shape)

        class HasMatvec(BaseMatlike):

            def _matvec(self, x):
                return mv(x)

        class HasMatmat(BaseMatlike):

            def _matmat(self, x):
                return mv(x)

        if self.inner_modification == 'normal':
            return sp.linalg.aslinearoperator(A)
        if self.inner_modification == 'sparse':
            # TODO(asi1024): Fix to return contiguous matrix.
            return sp.linalg.aslinearoperator(sp.csr_matrix(A))
        if self.inner_modification == 'linear_operator':
            return sp.linalg.LinearOperator(
                matvec=mv, rmatvec=rmv, dtype=A.dtype, shape=A.shape)
        if self.inner_modification == 'class_matvec':
            return HasMatvec()
        if self.inner_modification == 'class_matmat':
            return HasMatmat()
        assert False

    def _generate_linear_operator(self, xp, sp):
        A = testing.shaped_random((self.M, self.N), xp, self.dtype)

        if self.outer_modification == 'normal':
            return self._inner_cases(xp, sp, A)
        if self.outer_modification == 'transpose':
            return self._inner_cases(xp, sp, A.T).T
        if self.outer_modification == 'hermitian':
            return self._inner_cases(xp, sp, A.T.conj()).H
        assert False

    @testing.numpy_cupy_allclose(sp_name='sp', rtol=1e-6)
    def test_matvec(self, xp, sp):
        linop = self._generate_linear_operator(xp, sp)
        x_1dim = testing.shaped_random((self.N,), xp, self.dtype)
        x_2dim = testing.shaped_random((self.N, 1), xp, self.dtype)
        return linop.matvec(x_1dim), linop.matvec(x_2dim)

    @testing.numpy_cupy_allclose(
        sp_name='sp', rtol=1e-6, contiguous_check=False)
    def test_matmat(self, xp, sp):
        linop = self._generate_linear_operator(xp, sp)
        x = testing.shaped_random((self.N, 8), xp, self.dtype)
        return linop.matmat(x)

    @testing.numpy_cupy_allclose(sp_name='sp', rtol=1e-6)
    def test_rmatvec(self, xp, sp):
        linop = self._generate_linear_operator(xp, sp)
        x_1dim = testing.shaped_random((self.M,), xp, self.dtype)
        x_2dim = testing.shaped_random((self.M, 1), xp, self.dtype)
        return linop.rmatvec(x_1dim), linop.rmatvec(x_2dim)

    @testing.numpy_cupy_allclose(
        sp_name='sp', rtol=1e-6, contiguous_check=False)
    def test_rmatmat(self, xp, sp):
        linop = self._generate_linear_operator(xp, sp)
        x = testing.shaped_random((self.M, 8), xp, self.dtype)
        return linop.rmatmat(x)

    @testing.numpy_cupy_allclose(
        sp_name='sp', rtol=1e-6, contiguous_check=False)
    def test_dot(self, xp, sp):
        linop = self._generate_linear_operator(xp, sp)
        x0 = testing.shaped_random((self.N,), xp, self.dtype)
        x1 = testing.shaped_random((self.N, 1), xp, self.dtype)
        x2 = testing.shaped_random((self.N, 8), xp, self.dtype)
        return linop.dot(x0), linop.dot(x1), linop.dot(x2)

    @testing.numpy_cupy_allclose(
        sp_name='sp', rtol=1e-6, contiguous_check=False)
    def test_mul(self, xp, sp):
        linop = self._generate_linear_operator(xp, sp)
        x0 = testing.shaped_random((self.N,), xp, self.dtype)
        x1 = testing.shaped_random((self.N, 1), xp, self.dtype)
        x2 = testing.shaped_random((self.N, 8), xp, self.dtype)
        return linop * x0, linop * x1, linop * x2
>>>>>>> 019f2f2e
<|MERGE_RESOLUTION|>--- conflicted
+++ resolved
@@ -530,7 +530,126 @@
 
 
 @testing.parameterize(*testing.product({
-<<<<<<< HEAD
+    'dtype': [numpy.float32, numpy.float64, numpy.complex64, numpy.complex128],
+    'outer_modification': [
+        'normal', 'transpose', 'hermitian'],
+    'inner_modification': [
+        'normal', 'sparse', 'linear_operator', 'class_matvec', 'class_matmat'],
+    'M': [1, 6],
+    'N': [1, 7],
+}))
+@testing.gpu
+@unittest.skipUnless(scipy_available, 'requires scipy')
+class TestLinearOperator(unittest.TestCase):
+
+    # modified from scipy
+    # class that defines parametrized custom cases
+    # adapted from scipy's analogous tests
+    def _inner_cases(self, xp, sp, A):
+        # creating base-matrix-like class with default
+        # matrix-vector and adjoint-matrix-vector impl
+
+        def mv(x):
+            return A.dot(x)
+
+        def rmv(x):
+            return A.T.conj().dot(x)
+
+        # defining the user-defined classes
+        class BaseMatlike(sp.linalg.LinearOperator):
+
+            def __init__(self):
+                self.dtype = A.dtype
+                self.shape = A.shape
+
+            def _adjoint(self):
+                shape = self.shape[1], self.shape[0]
+                return sp.linalg.LinearOperator(
+                    matvec=rmv, rmatvec=mv, dtype=self.dtype, shape=shape)
+
+        class HasMatvec(BaseMatlike):
+
+            def _matvec(self, x):
+                return mv(x)
+
+        class HasMatmat(BaseMatlike):
+
+            def _matmat(self, x):
+                return mv(x)
+
+        if self.inner_modification == 'normal':
+            return sp.linalg.aslinearoperator(A)
+        if self.inner_modification == 'sparse':
+            # TODO(asi1024): Fix to return contiguous matrix.
+            return sp.linalg.aslinearoperator(sp.csr_matrix(A))
+        if self.inner_modification == 'linear_operator':
+            return sp.linalg.LinearOperator(
+                matvec=mv, rmatvec=rmv, dtype=A.dtype, shape=A.shape)
+        if self.inner_modification == 'class_matvec':
+            return HasMatvec()
+        if self.inner_modification == 'class_matmat':
+            return HasMatmat()
+        assert False
+
+    def _generate_linear_operator(self, xp, sp):
+        A = testing.shaped_random((self.M, self.N), xp, self.dtype)
+
+        if self.outer_modification == 'normal':
+            return self._inner_cases(xp, sp, A)
+        if self.outer_modification == 'transpose':
+            return self._inner_cases(xp, sp, A.T).T
+        if self.outer_modification == 'hermitian':
+            return self._inner_cases(xp, sp, A.T.conj()).H
+        assert False
+
+    @testing.numpy_cupy_allclose(sp_name='sp', rtol=1e-6)
+    def test_matvec(self, xp, sp):
+        linop = self._generate_linear_operator(xp, sp)
+        x_1dim = testing.shaped_random((self.N,), xp, self.dtype)
+        x_2dim = testing.shaped_random((self.N, 1), xp, self.dtype)
+        return linop.matvec(x_1dim), linop.matvec(x_2dim)
+
+    @testing.numpy_cupy_allclose(
+        sp_name='sp', rtol=1e-6, contiguous_check=False)
+    def test_matmat(self, xp, sp):
+        linop = self._generate_linear_operator(xp, sp)
+        x = testing.shaped_random((self.N, 8), xp, self.dtype)
+        return linop.matmat(x)
+
+    @testing.numpy_cupy_allclose(sp_name='sp', rtol=1e-6)
+    def test_rmatvec(self, xp, sp):
+        linop = self._generate_linear_operator(xp, sp)
+        x_1dim = testing.shaped_random((self.M,), xp, self.dtype)
+        x_2dim = testing.shaped_random((self.M, 1), xp, self.dtype)
+        return linop.rmatvec(x_1dim), linop.rmatvec(x_2dim)
+
+    @testing.numpy_cupy_allclose(
+        sp_name='sp', rtol=1e-6, contiguous_check=False)
+    def test_rmatmat(self, xp, sp):
+        linop = self._generate_linear_operator(xp, sp)
+        x = testing.shaped_random((self.M, 8), xp, self.dtype)
+        return linop.rmatmat(x)
+
+    @testing.numpy_cupy_allclose(
+        sp_name='sp', rtol=1e-6, contiguous_check=False)
+    def test_dot(self, xp, sp):
+        linop = self._generate_linear_operator(xp, sp)
+        x0 = testing.shaped_random((self.N,), xp, self.dtype)
+        x1 = testing.shaped_random((self.N, 1), xp, self.dtype)
+        x2 = testing.shaped_random((self.N, 8), xp, self.dtype)
+        return linop.dot(x0), linop.dot(x1), linop.dot(x2)
+
+    @testing.numpy_cupy_allclose(
+        sp_name='sp', rtol=1e-6, contiguous_check=False)
+    def test_mul(self, xp, sp):
+        linop = self._generate_linear_operator(xp, sp)
+        x0 = testing.shaped_random((self.N,), xp, self.dtype)
+        x1 = testing.shaped_random((self.N, 1), xp, self.dtype)
+        x2 = testing.shaped_random((self.N, 8), xp, self.dtype)
+        return linop * x0, linop * x1, linop * x2
+
+
+@testing.parameterize(*testing.product({
     'lower': [True, False],
     'unit_diagonal': [True, False],
     'nrhs': [None, 1, 4],
@@ -621,123 +740,4 @@
         # b is not cupy ndarray
         ng_b = numpy.ones((self.n, self.nrhs), dtype=dtype)
         with pytest.raises(TypeError):
-            self._test_spsolve_triangular(sp, a, ng_b)
-=======
-    'dtype': [numpy.float32, numpy.float64, numpy.complex64, numpy.complex128],
-    'outer_modification': [
-        'normal', 'transpose', 'hermitian'],
-    'inner_modification': [
-        'normal', 'sparse', 'linear_operator', 'class_matvec', 'class_matmat'],
-    'M': [1, 6],
-    'N': [1, 7],
-}))
-@testing.gpu
-@unittest.skipUnless(scipy_available, 'requires scipy')
-class TestLinearOperator(unittest.TestCase):
-
-    # modified from scipy
-    # class that defines parametrized custom cases
-    # adapted from scipy's analogous tests
-    def _inner_cases(self, xp, sp, A):
-        # creating base-matrix-like class with default
-        # matrix-vector and adjoint-matrix-vector impl
-
-        def mv(x):
-            return A.dot(x)
-
-        def rmv(x):
-            return A.T.conj().dot(x)
-
-        # defining the user-defined classes
-        class BaseMatlike(sp.linalg.LinearOperator):
-
-            def __init__(self):
-                self.dtype = A.dtype
-                self.shape = A.shape
-
-            def _adjoint(self):
-                shape = self.shape[1], self.shape[0]
-                return sp.linalg.LinearOperator(
-                    matvec=rmv, rmatvec=mv, dtype=self.dtype, shape=shape)
-
-        class HasMatvec(BaseMatlike):
-
-            def _matvec(self, x):
-                return mv(x)
-
-        class HasMatmat(BaseMatlike):
-
-            def _matmat(self, x):
-                return mv(x)
-
-        if self.inner_modification == 'normal':
-            return sp.linalg.aslinearoperator(A)
-        if self.inner_modification == 'sparse':
-            # TODO(asi1024): Fix to return contiguous matrix.
-            return sp.linalg.aslinearoperator(sp.csr_matrix(A))
-        if self.inner_modification == 'linear_operator':
-            return sp.linalg.LinearOperator(
-                matvec=mv, rmatvec=rmv, dtype=A.dtype, shape=A.shape)
-        if self.inner_modification == 'class_matvec':
-            return HasMatvec()
-        if self.inner_modification == 'class_matmat':
-            return HasMatmat()
-        assert False
-
-    def _generate_linear_operator(self, xp, sp):
-        A = testing.shaped_random((self.M, self.N), xp, self.dtype)
-
-        if self.outer_modification == 'normal':
-            return self._inner_cases(xp, sp, A)
-        if self.outer_modification == 'transpose':
-            return self._inner_cases(xp, sp, A.T).T
-        if self.outer_modification == 'hermitian':
-            return self._inner_cases(xp, sp, A.T.conj()).H
-        assert False
-
-    @testing.numpy_cupy_allclose(sp_name='sp', rtol=1e-6)
-    def test_matvec(self, xp, sp):
-        linop = self._generate_linear_operator(xp, sp)
-        x_1dim = testing.shaped_random((self.N,), xp, self.dtype)
-        x_2dim = testing.shaped_random((self.N, 1), xp, self.dtype)
-        return linop.matvec(x_1dim), linop.matvec(x_2dim)
-
-    @testing.numpy_cupy_allclose(
-        sp_name='sp', rtol=1e-6, contiguous_check=False)
-    def test_matmat(self, xp, sp):
-        linop = self._generate_linear_operator(xp, sp)
-        x = testing.shaped_random((self.N, 8), xp, self.dtype)
-        return linop.matmat(x)
-
-    @testing.numpy_cupy_allclose(sp_name='sp', rtol=1e-6)
-    def test_rmatvec(self, xp, sp):
-        linop = self._generate_linear_operator(xp, sp)
-        x_1dim = testing.shaped_random((self.M,), xp, self.dtype)
-        x_2dim = testing.shaped_random((self.M, 1), xp, self.dtype)
-        return linop.rmatvec(x_1dim), linop.rmatvec(x_2dim)
-
-    @testing.numpy_cupy_allclose(
-        sp_name='sp', rtol=1e-6, contiguous_check=False)
-    def test_rmatmat(self, xp, sp):
-        linop = self._generate_linear_operator(xp, sp)
-        x = testing.shaped_random((self.M, 8), xp, self.dtype)
-        return linop.rmatmat(x)
-
-    @testing.numpy_cupy_allclose(
-        sp_name='sp', rtol=1e-6, contiguous_check=False)
-    def test_dot(self, xp, sp):
-        linop = self._generate_linear_operator(xp, sp)
-        x0 = testing.shaped_random((self.N,), xp, self.dtype)
-        x1 = testing.shaped_random((self.N, 1), xp, self.dtype)
-        x2 = testing.shaped_random((self.N, 8), xp, self.dtype)
-        return linop.dot(x0), linop.dot(x1), linop.dot(x2)
-
-    @testing.numpy_cupy_allclose(
-        sp_name='sp', rtol=1e-6, contiguous_check=False)
-    def test_mul(self, xp, sp):
-        linop = self._generate_linear_operator(xp, sp)
-        x0 = testing.shaped_random((self.N,), xp, self.dtype)
-        x1 = testing.shaped_random((self.N, 1), xp, self.dtype)
-        x2 = testing.shaped_random((self.N, 8), xp, self.dtype)
-        return linop * x0, linop * x1, linop * x2
->>>>>>> 019f2f2e
+            self._test_spsolve_triangular(sp, a, ng_b)