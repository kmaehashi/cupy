import contextlib
import re
import cupy
import io
import unittest
import warnings
# import multiprocessing
import joblib


import numpy
import pytest
try:
    import scipy.sparse
    import scipy.sparse.linalg
    import scipy.stats
    scipy_available = True
except ImportError:
    scipy_available = False

from cupy import testing
from cupy.testing import condition
from cupyx.scipy import sparse
from joblib import Parallel, delayed
import cupyx.scipy.sparse.linalg  # NOQA


@testing.parameterize(*testing.product({
    'dtype': [numpy.float32, numpy.float64],
}))
@testing.with_requires('scipy')
class TestLsqr(unittest.TestCase):

    def setUp(self):
        rvs = scipy.stats.randint(0, 15).rvs
        self.A = scipy.sparse.random(50, 50, density=0.2, data_rvs=rvs)
        self.b = numpy.random.randint(15, size=50)

    def test_size(self):
        for xp, sp in ((numpy, scipy.sparse), (cupy, sparse)):
            A = sp.csr_matrix(self.A, dtype=self.dtype)
            b = xp.array(numpy.append(self.b, [1]), dtype=self.dtype)
            with pytest.raises(ValueError):
                sp.linalg.lsqr(A, b)

    def test_shape(self):
        for xp, sp in ((numpy, scipy.sparse), (cupy, sparse)):
            A = sp.csr_matrix(self.A, dtype=self.dtype)
            b = xp.array(numpy.tile(self.b, (2, 1)), dtype=self.dtype)
            with pytest.raises(ValueError):
                sp.linalg.lsqr(A, b)

    @condition.retry(10)
    @testing.numpy_cupy_allclose(atol=1e-1, sp_name='sp')
    def test_csrmatrix(self, xp, sp):
        A = sp.csr_matrix(self.A, dtype=self.dtype)
        b = xp.array(self.b, dtype=self.dtype)
        x = sp.linalg.lsqr(A, b)
        return x[0]

    @condition.retry(10)
    @testing.numpy_cupy_allclose(atol=1e-1, sp_name='sp')
    def test_ndarray(self, xp, sp):
        A = xp.array(self.A.A, dtype=self.dtype)
        b = xp.array(self.b, dtype=self.dtype)
        x = sp.linalg.lsqr(A, b)
        return x[0]


@testing.parameterize(*testing.product({
    'ord': [None, -numpy.Inf, -2, -1, 0, 1, 2, 3, numpy.Inf, 'fro'],
    'dtype': [
        numpy.float32,
        numpy.float64,
        numpy.complex64,
        numpy.complex128
    ],
    'axis': [None, (0, 1), (1, -2)],
}))
@testing.with_requires('scipy')
@testing.gpu
class TestMatrixNorm(unittest.TestCase):

    @testing.numpy_cupy_allclose(rtol=1e-3, atol=1e-4, sp_name='sp',
                                 accept_error=(ValueError,
                                               NotImplementedError))
    def test_matrix_norm(self, xp, sp):
        a = xp.arange(9, dtype=self.dtype) - 4
        b = a.reshape((3, 3))
        b = sp.csr_matrix(b, dtype=self.dtype)
        return sp.linalg.norm(b, ord=self.ord, axis=self.axis)


@testing.parameterize(*testing.product({
    'ord': [None, -numpy.Inf, -2, -1, 0, 1, 2, numpy.Inf, 'fro'],
    'dtype': [
        numpy.float32,
        numpy.float64,
        numpy.complex64,
        numpy.complex128
    ],
    'transpose': [True, False],
    'axis': [0, (1,), (-2,), -1],
})
)
@testing.with_requires('scipy')
@testing.gpu
class TestVectorNorm(unittest.TestCase):
    @testing.numpy_cupy_allclose(rtol=1e-3, atol=1e-4, sp_name='sp',
                                 accept_error=(ValueError,))
    def test_vector_norm(self, xp, sp):
        a = xp.arange(9, dtype=self.dtype) - 4
        b = a.reshape((3, 3))
        b = sp.csr_matrix(b, dtype=self.dtype)
        if self.transpose:
            b = b.T
        return sp.linalg.norm(b, ord=self.ord, axis=self.axis)

# TODO : TestVsNumpyNorm


@testing.parameterize(*testing.product({
    'which': ['LM', 'LA'],
    'k': [3, 6, 12],
    'return_eigenvectors': [True, False],
    'use_linear_operator': [True, False],
}))
@testing.with_requires('scipy')
class TestEigsh:
    n = 30
    density = 0.33
    tol = {numpy.float32: 1e-5, numpy.complex64: 1e-5, 'default': 1e-12}
    res_tol = {'f': 1e-5, 'd': 1e-12}

    def _make_matrix(self, dtype, xp):
        shape = (self.n, self.n)
        a = testing.shaped_random(shape, xp, dtype=dtype)
        mask = testing.shaped_random(shape, xp, dtype='f', scale=1)
        a[mask > self.density] = 0
        a = a * a.conj().T
        return a

    def _test_eigsh(self, a, xp, sp):
        ret = sp.linalg.eigsh(a, k=self.k, which=self.which,
                              return_eigenvectors=self.return_eigenvectors)
        if self.return_eigenvectors:
            w, x = ret
            # Check the residuals to see if eigenvectors are correct.
            ax_xw = a @ x - xp.multiply(x, w.reshape(1, self.k))
            res = xp.linalg.norm(ax_xw) / xp.linalg.norm(w)
            tol = self.res_tol[numpy.dtype(a.dtype).char.lower()]
            assert(res < tol)
        else:
            w = ret
        return xp.sort(w)

    @pytest.mark.parametrize('format', ['csr', 'csc', 'coo'])
    @testing.for_dtypes('fdFD')
    @testing.numpy_cupy_allclose(rtol=tol, atol=tol, sp_name='sp')
    def test_sparse(self, format, dtype, xp, sp):
        a = self._make_matrix(dtype, xp)
        a = sp.coo_matrix(a).asformat(format)
        if self.use_linear_operator:
            a = sp.linalg.aslinearoperator(a)
        return self._test_eigsh(a, xp, sp)

    @testing.for_dtypes('fdFD')
    @testing.numpy_cupy_allclose(rtol=tol, atol=tol, sp_name='sp')
    def test_dense(self, dtype, xp, sp):
        a = self._make_matrix(dtype, xp)
        if self.use_linear_operator:
            a = sp.linalg.aslinearoperator(a)
        return self._test_eigsh(a, xp, sp)

    def test_invalid(self):
        if self.use_linear_operator is True:
            raise unittest.SkipTest
        for xp, sp in ((numpy, scipy.sparse), (cupy, sparse)):
            a = xp.diag(xp.ones((self.n, ), dtype='f'))
            with pytest.raises(ValueError):
                sp.linalg.eigsh(xp.ones((2, 1), dtype='f'))
            with pytest.raises(ValueError):
                sp.linalg.eigsh(a, k=0)
        xp, sp = cupy, sparse
        a = xp.diag(xp.ones((self.n, ), dtype='f'))
        with pytest.raises(ValueError):
            sp.linalg.eigsh(xp.ones((1,), dtype='f'))
        with pytest.raises(TypeError):
            sp.linalg.eigsh(xp.ones((2, 2), dtype='i'))
        with pytest.raises(ValueError):
            sp.linalg.eigsh(a, k=self.n)
        with pytest.raises(ValueError):
            sp.linalg.eigsh(a, k=self.k, which='SM')
        with pytest.raises(ValueError):
            sp.linalg.eigsh(a, k=self.k, which='SA')


@testing.parameterize(*testing.product({
    'shape': [(30, 29), (29, 29), (29, 30)],
    'k': [3, 6, 12],
    'return_vectors': [True, False],
    'use_linear_operator': [True, False],
}))
@testing.with_requires('scipy')
class TestSvds:
    density = 0.33
    tol = {numpy.float32: 1e-4, numpy.complex64: 1e-4, 'default': 1e-12}

    def _make_matrix(self, dtype, xp):
        a = testing.shaped_random(self.shape, xp, dtype=dtype)
        mask = testing.shaped_random(self.shape, xp, dtype='f', scale=1)
        a[mask > self.density] = 0
        return a

    def _test_svds(self, a, xp, sp):
        ret = sp.linalg.svds(a, k=self.k,
                             return_singular_vectors=self.return_vectors)
        if self.return_vectors:
            u, s, vt = ret
            # Check the results with u @ s @ vt, as singular vectors don't
            # necessarily match.
            return u @ xp.diag(s) @ vt
        else:
            return xp.sort(ret)

    @pytest.mark.parametrize('format', ['csr', 'csc', 'coo'])
    @testing.for_dtypes('fdFD')
    @testing.numpy_cupy_allclose(rtol=tol, atol=tol, sp_name='sp')
    def test_sparse(self, format, dtype, xp, sp):
        a = self._make_matrix(dtype, xp)
        a = sp.coo_matrix(a).asformat(format)
        if self.use_linear_operator:
            a = sp.linalg.aslinearoperator(a)
        return self._test_svds(a, xp, sp)

    @testing.for_dtypes('fdFD')
    @testing.numpy_cupy_allclose(rtol=tol, atol=tol, sp_name='sp')
    def test_dense(self, dtype, xp, sp):
        a = self._make_matrix(dtype, xp)
        if self.use_linear_operator:
            a = sp.linalg.aslinearoperator(a)
        return self._test_svds(a, xp, sp)

    def test_invalid(self):
        if self.use_linear_operator is True:
            raise unittest.SkipTest
        for xp, sp in ((numpy, scipy.sparse), (cupy, sparse)):
            a = xp.diag(xp.ones(self.shape, dtype='f'))
            with pytest.raises(ValueError):
                sp.linalg.svds(a, k=0)
        xp, sp = cupy, sparse
        a = xp.diag(xp.ones(self.shape, dtype='f'))
        with pytest.raises(ValueError):
            sp.linalg.svds(xp.ones((1,), dtype='f'))
        with pytest.raises(TypeError):
            sp.linalg.svds(xp.ones((2, 2), dtype='i'))
        with pytest.raises(ValueError):
            sp.linalg.svds(a, k=min(self.shape))
        with pytest.raises(ValueError):
            sp.linalg.svds(a, k=self.k, which='SM')


@testing.parameterize(*testing.product({
    'x0': [None, 'ones'],
    'M': [None, 'jacobi'],
    'atol': [None, 'select-by-dtype'],
    'b_ndim': [1, 2],
    'use_linear_operator': [False, True],
}))
@testing.with_requires('scipy')
@testing.gpu
class TestCg:
    n = 30
    density = 0.33
    _atol = {'f': 1e-5, 'd': 1e-12}

    def _make_matrix(self, dtype, xp):
        dtype = numpy.dtype(dtype)
        shape = (self.n, 10)
        a = testing.shaped_random(shape, xp, dtype=dtype.char.lower(), scale=1)
        if dtype.char in 'FD':
            a = a + 1j * testing.shaped_random(
                shape, xp, dtype=dtype.char.lower(), scale=1)
        mask = testing.shaped_random(shape, xp, dtype='f', scale=1)
        a[mask > self.density] = 0
        a = a @ a.conj().T
        a = a + xp.diag(xp.ones((self.n,), dtype=dtype.char.lower()))
        M = None
        if self.M == 'jacobi':
            M = xp.diag(1.0 / xp.diag(a))
        return a, M

    def _make_normalized_vector(self, dtype, xp):
        b = testing.shaped_random((self.n,), xp, dtype=dtype)
        return b / xp.linalg.norm(b)

    def _test_cg(self, dtype, xp, sp, a, M):
        dtype = numpy.dtype(dtype)
        b = self._make_normalized_vector(dtype, xp)
        if self.b_ndim == 2:
            b = b.reshape(self.n, 1)
        x0 = None
        if self.x0 == 'ones':
            x0 = xp.ones((self.n,), dtype=dtype)
        atol = None
        if self.atol == 'select-by-dtype':
            atol = self._atol[dtype.char.lower()]
        if atol is None and xp == numpy:
            # Note: If atol is None or not specified, Scipy (at least 1.5.3)
            # raises DeprecationWarning
            with pytest.deprecated_call():
                return sp.linalg.cg(a, b, x0=x0, M=M, atol=atol)
        else:
            return sp.linalg.cg(a, b, x0=x0, M=M, atol=atol)

    @testing.for_dtypes('fdFD')
    @testing.numpy_cupy_allclose(rtol=1e-5, atol=1e-5, sp_name='sp')
    def test_dense(self, dtype, xp, sp):
        a, M = self._make_matrix(dtype, xp)
        if self.use_linear_operator:
            a = sp.linalg.aslinearoperator(a)
            if M is not None:
                M = sp.linalg.aslinearoperator(M)
        return self._test_cg(dtype, xp, sp, a, M)

    @pytest.mark.parametrize('format', ['csr', 'csc', 'coo'])
    @testing.for_dtypes('fdFD')
    @testing.numpy_cupy_allclose(rtol=1e-5, atol=1e-5, sp_name='sp')
    def test_sparse(self, format, dtype, xp, sp):
        a, M = self._make_matrix(dtype, xp)
        a = sp.coo_matrix(a).asformat(format)
        if self.use_linear_operator:
            a = sp.linalg.aslinearoperator(a)
        if M is not None:
            M = sp.coo_matrix(M).asformat(format)
            if self.use_linear_operator:
                M = sp.linalg.aslinearoperator(M)
        return self._test_cg(dtype, xp, sp, a, M)

    @testing.for_dtypes('fdFD')
    @testing.numpy_cupy_allclose(rtol=1e-5, atol=1e-5, sp_name='sp')
    def test_empty(self, dtype, xp, sp):
        if not (self.x0 is None and self.M is None and self.atol is None and
                self.use_linear_operator is False):
            raise unittest.SkipTest
        a = xp.empty((0, 0), dtype=dtype)
        b = xp.empty((0,), dtype=dtype)
        if self.atol is None and xp == numpy:
            # Note: If atol is None or not specified, Scipy (at least 1.5.3)
            # raises DeprecationWarning
            with pytest.deprecated_call():
                return sp.linalg.cg(a, b)
        else:
            return sp.linalg.cg(a, b)

    @testing.for_dtypes('fdFD')
    def test_callback(self, dtype):
        if not (self.x0 is None and self.M is None and self.atol is None and
                self.use_linear_operator is False):
            raise unittest.SkipTest
        xp, sp = cupy, sparse
        a, M = self._make_matrix(dtype, xp)
        b = self._make_normalized_vector(dtype, xp)
        is_called = False

        def callback(x):
            print(xp.linalg.norm(b - a @ x))
            nonlocal is_called
            is_called = True
        sp.linalg.cg(a, b, callback=callback)
        assert is_called

    def test_invalid(self):
        if not (self.x0 is None and self.M is None and self.atol is None and
                self.use_linear_operator is False):
            raise unittest.SkipTest
        for xp, sp in ((numpy, scipy.sparse), (cupy, sparse)):
            a, M = self._make_matrix('f', xp)
            b = self._make_normalized_vector('f', xp)
            ng_a = xp.ones((self.n, ), dtype='f')
            with pytest.raises(ValueError):
                sp.linalg.cg(ng_a, b, atol=self.atol)
            ng_a = xp.ones((self.n, self.n + 1), dtype='f')
            with pytest.raises(ValueError):
                sp.linalg.cg(ng_a, b, atol=self.atol)
            ng_a = xp.ones((self.n, self.n, 1), dtype='f')
            with pytest.raises(ValueError):
                sp.linalg.cg(ng_a, b, atol=self.atol)
            ng_b = xp.ones((self.n + 1,), dtype='f')
            with pytest.raises(ValueError):
                sp.linalg.cg(a, ng_b, atol=self.atol)
            ng_b = xp.ones((self.n, 2), dtype='f')
            with pytest.raises(ValueError):
                sp.linalg.cg(a, ng_b, atol=self.atol)
            ng_x0 = xp.ones((self.n + 1,), dtype='f')
            with pytest.raises(ValueError):
                sp.linalg.cg(a, b, x0=ng_x0, atol=self.atol)
            ng_M = xp.diag(xp.ones((self.n + 1,), dtype='f'))
            with pytest.raises(ValueError):
                sp.linalg.cg(a, b, M=ng_M, atol=self.atol)
        xp, sp = cupy, sparse
        b = self._make_normalized_vector('f', xp)
        ng_a = xp.ones((self.n, self.n), dtype='i')
        with pytest.raises(TypeError):
            sp.linalg.cg(ng_a, b, atol=self.atol)


@testing.parameterize(*testing.product({
    'x0': [None, 'ones'],
    'M': [None, 'jacobi'],
    'atol': [None, 'select-by-dtype'],
    'b_ndim': [1, 2],
    'restart': [None, 10],
    'use_linear_operator': [False, True],
}))
@testing.with_requires('scipy>=1.4')
@testing.gpu
class TestGmres:
    n = 30
    density = 0.2
    _atol = {'f': 1e-5, 'd': 1e-12}

    # TODO(kataoka): Fix the `lstsq` call in CuPy's `gmres`
    @pytest.fixture(autouse=True)
    def ignore_futurewarning(self):
        with warnings.catch_warnings():
            warnings.filterwarnings(
                'ignore', '`rcond` parameter will change', FutureWarning,
            )
            yield

    def _make_matrix(self, dtype, xp):
        dtype = numpy.dtype(dtype)
        shape = (self.n, self.n)
        a = testing.shaped_random(shape, xp, dtype=dtype, scale=1)
        mask = testing.shaped_random(shape, xp, dtype='f', scale=1)
        a[mask > self.density] = 0
        diag = xp.diag(testing.shaped_random(
            (self.n,), xp, dtype=dtype.char.lower(), scale=1) + 1)
        a[diag > 0] = 0
        a = a + diag
        M = None
        if self.M == 'jacobi':
            M = xp.diag(1.0 / xp.diag(a))
        return a, M

    def _make_normalized_vector(self, dtype, xp):
        b = testing.shaped_random((self.n,), xp, dtype=dtype, scale=1)
        return b / xp.linalg.norm(b)

    def _test_gmres(self, dtype, xp, sp, a, M):
        dtype = numpy.dtype(dtype)
        b = self._make_normalized_vector(dtype, xp)
        if self.b_ndim == 2:
            b = b.reshape(self.n, 1)
        x0 = None
        if self.x0 == 'ones':
            x0 = xp.ones((self.n,), dtype=dtype)
        atol = None
        if self.atol == 'select-by-dtype':
            atol = self._atol[dtype.char.lower()]
        if atol is None and xp == numpy:
            # Note: If atol is None or not specified, Scipy (at least 1.5.3)
            # raises DeprecationWarning
            with pytest.deprecated_call():
                return sp.linalg.gmres(
                    a, b, x0=x0, restart=self.restart, M=M, atol=atol)
        else:
            return sp.linalg.gmres(
                a, b, x0=x0, restart=self.restart, M=M, atol=atol)

    @testing.for_dtypes('fdFD')
    @testing.numpy_cupy_allclose(rtol=1e-5, atol=1e-5, sp_name='sp')
    def test_dense(self, dtype, xp, sp):
        a, M = self._make_matrix(dtype, xp)
        if self.use_linear_operator:
            a = sp.linalg.aslinearoperator(a)
            if M is not None:
                M = sp.linalg.aslinearoperator(M)
        return self._test_gmres(dtype, xp, sp, a, M)

    @pytest.mark.parametrize('format', ['csr', 'csc', 'coo'])
    @testing.for_dtypes('fdFD')
    @testing.numpy_cupy_allclose(rtol=1e-5, atol=1e-5, sp_name='sp')
    def test_sparse(self, format, dtype, xp, sp):
        a, M = self._make_matrix(dtype, xp)
        a = sp.coo_matrix(a).asformat(format)
        if self.use_linear_operator:
            a = sp.linalg.aslinearoperator(a)
        if M is not None:
            M = sp.coo_matrix(M).asformat(format)
            if self.use_linear_operator:
                M = sp.linalg.aslinearoperator(M)
        return self._test_gmres(dtype, xp, sp, a, M)

    @testing.for_dtypes('fdFD')
    @testing.numpy_cupy_allclose(rtol=1e-5, atol=1e-5, sp_name='sp')
    def test_empty(self, dtype, xp, sp):
        if not (self.x0 is None and self.M is None and self.atol is None and
                self.restart is None and self.use_linear_operator is False):
            raise unittest.SkipTest
        a = xp.empty((0, 0), dtype=dtype)
        b = xp.empty((0,), dtype=dtype)
        if self.atol is None and xp == numpy:
            # Note: If atol is None or not specified, Scipy (at least 1.5.3)
            # raises DeprecationWarning
            with pytest.deprecated_call():
                return sp.linalg.gmres(a, b)
        else:
            return sp.linalg.gmres(a, b)

    @testing.for_dtypes('fdFD')
    def test_callback(self, dtype):
        if not (self.x0 is None and self.M is None and self.atol is None and
                self.restart is None and self.use_linear_operator is False):
            raise unittest.SkipTest
        xp, sp = cupy, sparse
        a, M = self._make_matrix(dtype, xp)
        b = self._make_normalized_vector(dtype, xp)
        is_called = False

        def callback1(x):
            print(xp.linalg.norm(b - a @ x))
            nonlocal is_called
            is_called = True
        sp.linalg.gmres(a, b, callback=callback1, callback_type='x')
        assert is_called
        is_called = False

        def callback2(pr_norm):
            print(pr_norm)
            nonlocal is_called
            is_called = True
        sp.linalg.gmres(a, b, callback=callback2, callback_type='pr_norm')
        assert is_called

    def test_invalid(self):
        if not (self.x0 is None and self.M is None and self.atol is None and
                self.restart is None and self.use_linear_operator is False):
            raise unittest.SkipTest
        for xp, sp in ((numpy, scipy.sparse), (cupy, sparse)):
            a, M = self._make_matrix('f', xp)
            b = self._make_normalized_vector('f', xp)
            ng_a = xp.ones((self.n, ), dtype='f')
            with pytest.raises(ValueError):
                sp.linalg.gmres(ng_a, b)
            ng_a = xp.ones((self.n, self.n + 1), dtype='f')
            with pytest.raises(ValueError):
                sp.linalg.gmres(ng_a, b)
            ng_a = xp.ones((self.n, self.n, 1), dtype='f')
            with pytest.raises(ValueError):
                sp.linalg.gmres(ng_a, b)
            ng_b = xp.ones((self.n + 1,), dtype='f')
            with pytest.raises(ValueError):
                sp.linalg.gmres(a, ng_b)
            ng_b = xp.ones((self.n, 2), dtype='f')
            with pytest.raises(ValueError):
                sp.linalg.gmres(a, ng_b)
            ng_x0 = xp.ones((self.n + 1,), dtype='f')
            with pytest.raises(ValueError):
                sp.linalg.gmres(a, b, x0=ng_x0)
            ng_M = xp.diag(xp.ones((self.n + 1,), dtype='f'))
            with pytest.raises(ValueError):
                sp.linalg.gmres(a, b, M=ng_M)
            ng_callback_type = '?'
            with pytest.raises(ValueError):
                sp.linalg.gmres(a, b, callback_type=ng_callback_type)
        xp, sp = cupy, sparse
        b = self._make_normalized_vector('f', xp)
        ng_a = xp.ones((self.n, self.n), dtype='i')
        with pytest.raises(TypeError):
            sp.linalg.gmres(ng_a, b)


@testing.parameterize(*testing.product({
    'dtype': [numpy.float32, numpy.float64, numpy.complex64, numpy.complex128],
    'outer_modification': [
        'normal', 'transpose', 'hermitian'],
    'inner_modification': [
        'normal', 'sparse', 'linear_operator', 'class_matvec', 'class_matmat'],
    'M': [1, 6],
    'N': [1, 7],
}))
@testing.gpu
@testing.with_requires('scipy>=1.4')
class TestLinearOperator(unittest.TestCase):

    # modified from scipy
    # class that defines parametrized custom cases
    # adapted from scipy's analogous tests
    def _inner_cases(self, xp, sp, A):
        # creating base-matrix-like class with default
        # matrix-vector and adjoint-matrix-vector impl

        def mv(x):
            return A.dot(x)

        def rmv(x):
            return A.T.conj().dot(x)

        # defining the user-defined classes
        class BaseMatlike(sp.linalg.LinearOperator):

            def __init__(self):
                self.dtype = A.dtype
                self.shape = A.shape

            def _adjoint(self):
                shape = self.shape[1], self.shape[0]
                return sp.linalg.LinearOperator(
                    matvec=rmv, rmatvec=mv, dtype=self.dtype, shape=shape)

        class HasMatvec(BaseMatlike):

            def _matvec(self, x):
                return mv(x)

        class HasMatmat(BaseMatlike):

            def _matmat(self, x):
                return mv(x)

        if self.inner_modification == 'normal':
            return sp.linalg.aslinearoperator(A)
        if self.inner_modification == 'sparse':
            # TODO(asi1024): Fix to return contiguous matrix.
            return sp.linalg.aslinearoperator(sp.csr_matrix(A))
        if self.inner_modification == 'linear_operator':
            return sp.linalg.LinearOperator(
                matvec=mv, rmatvec=rmv, dtype=A.dtype, shape=A.shape)
        if self.inner_modification == 'class_matvec':
            return HasMatvec()
        if self.inner_modification == 'class_matmat':
            return HasMatmat()
        assert False

    def _generate_linear_operator(self, xp, sp):
        A = testing.shaped_random((self.M, self.N), xp, self.dtype)

        if self.outer_modification == 'normal':
            return self._inner_cases(xp, sp, A)
        if self.outer_modification == 'transpose':
            # From SciPy 1.4 (scipy/scipy#9064)
            return self._inner_cases(xp, sp, A.T).T
        if self.outer_modification == 'hermitian':
            return self._inner_cases(xp, sp, A.T.conj()).H
        assert False

    @testing.numpy_cupy_allclose(sp_name='sp', rtol=1e-6)
    def test_matvec(self, xp, sp):
        linop = self._generate_linear_operator(xp, sp)
        x_1dim = testing.shaped_random((self.N,), xp, self.dtype)
        x_2dim = testing.shaped_random((self.N, 1), xp, self.dtype)
        return linop.matvec(x_1dim), linop.matvec(x_2dim)

    @testing.numpy_cupy_allclose(
        sp_name='sp', rtol=1e-6, contiguous_check=False)
    def test_matmat(self, xp, sp):
        linop = self._generate_linear_operator(xp, sp)
        x = testing.shaped_random((self.N, 8), xp, self.dtype)
        return linop.matmat(x)

    @testing.numpy_cupy_allclose(sp_name='sp', rtol=1e-6)
    def test_rmatvec(self, xp, sp):
        linop = self._generate_linear_operator(xp, sp)
        x_1dim = testing.shaped_random((self.M,), xp, self.dtype)
        x_2dim = testing.shaped_random((self.M, 1), xp, self.dtype)
        return linop.rmatvec(x_1dim), linop.rmatvec(x_2dim)

    @testing.numpy_cupy_allclose(
        sp_name='sp', rtol=1e-6, contiguous_check=False)
    def test_rmatmat(self, xp, sp):
        linop = self._generate_linear_operator(xp, sp)
        x = testing.shaped_random((self.M, 8), xp, self.dtype)
        return linop.rmatmat(x)

    @testing.numpy_cupy_allclose(
        sp_name='sp', rtol=1e-6, contiguous_check=False)
    def test_dot(self, xp, sp):
        linop = self._generate_linear_operator(xp, sp)
        x0 = testing.shaped_random((self.N,), xp, self.dtype)
        x1 = testing.shaped_random((self.N, 1), xp, self.dtype)
        x2 = testing.shaped_random((self.N, 8), xp, self.dtype)
        return linop.dot(x0), linop.dot(x1), linop.dot(x2)

    @testing.numpy_cupy_allclose(
        sp_name='sp', rtol=1e-6, contiguous_check=False)
    def test_mul(self, xp, sp):
        linop = self._generate_linear_operator(xp, sp)
        x0 = testing.shaped_random((self.N,), xp, self.dtype)
        x1 = testing.shaped_random((self.N, 1), xp, self.dtype)
        x2 = testing.shaped_random((self.N, 8), xp, self.dtype)
        return linop * x0, linop * x1, linop * x2


@testing.parameterize(*testing.product({
    'lower': [True, False],
    'unit_diagonal': [True, False],
    'nrhs': [None, 1, 4],
    'order': ['C', 'F']
}))
@testing.with_requires('scipy>=1.4.0')
@testing.gpu
class TestSpsolveTriangular:

    n = 10
    density = 0.5

    def _make_matrix(self, dtype, xp):
        a_shape = (self.n, self.n)
        a = testing.shaped_random(a_shape, xp, dtype=dtype, scale=1)
        mask = testing.shaped_random(a_shape, xp, dtype='f', scale=1)
        a[mask > self.density] = 0
        diag = xp.diag(xp.ones((self.n,), dtype=dtype))
        a = a + diag
        if self.lower:
            a = xp.tril(a)
        else:
            a = xp.triu(a)
        b_shape = (self.n,) if self.nrhs is None else (self.n, self.nrhs)
        b = testing.shaped_random(b_shape, xp, dtype=dtype, order=self.order)
        return a, b

    def _test_spsolve_triangular(self, sp, a, b):
        return sp.linalg.spsolve_triangular(a, b, lower=self.lower,
                                            unit_diagonal=self.unit_diagonal)

    @pytest.mark.parametrize('format', ['csr', 'csc', 'coo'])
    @testing.for_dtypes('fdFD')
    @testing.numpy_cupy_allclose(rtol=1e-5, atol=1e-5, sp_name='sp')
    def test_sparse(self, format, dtype, xp, sp):
        a, b = self._make_matrix(dtype, xp)
        a = sp.coo_matrix(a).asformat(format)
        return self._test_spsolve_triangular(sp, a, b)

    def test_invalid_cases(self):
        dtype = 'float64'
        if not (self.lower and self.unit_diagonal and self.nrhs == 4 and
                self.order == 'C'):
            raise unittest.SkipTest

        for xp, sp in ((numpy, scipy.sparse), (cupy, sparse)):
            a, b = self._make_matrix(dtype, xp)
            a = sp.csr_matrix(a)

            # a is not a square matrix
            ng_a = sp.csr_matrix(xp.ones((self.n + 1, self.n), dtype=dtype))
            with pytest.raises(ValueError):
                self._test_spsolve_triangular(sp, ng_a, b)
            # b is not a 1D/2D matrix
            ng_b = xp.ones((1, self.n, self.nrhs), dtype=dtype)
            with pytest.raises(ValueError):
                self._test_spsolve_triangular(sp, a, ng_b)
            # mismatched shape
            ng_b = xp.ones((self.n + 1, self.nrhs), dtype=dtype)
            with pytest.raises(ValueError):
                self._test_spsolve_triangular(sp, a, ng_b)

        xp, sp = cupy, sparse
        a, b = self._make_matrix(dtype, xp)
        a = sp.csr_matrix(a)

        # unsupported dtype
        ng_a = sp.csr_matrix(xp.ones((self.n, self.n), dtype='bool'))
        with pytest.raises(TypeError):
            self._test_spsolve_triangular(sp, ng_a, b)
        # a is not spmatrix
        ng_a = xp.ones((self.n, self.n), dtype=dtype)
        with pytest.raises(TypeError):
            self._test_spsolve_triangular(sp, ng_a, b)
        # b is not cupy ndarray
        ng_b = numpy.ones((self.n, self.nrhs), dtype=dtype)
        with pytest.raises(TypeError):
            self._test_spsolve_triangular(sp, a, ng_b)


@testing.parameterize(*testing.product({
    'tol': [0, 1e-5],
    'reorder': [0, 1, 2, 3],
}))
@testing.with_requires('scipy')
class TestCsrlsvqr(unittest.TestCase):

    n = 8
    density = 0.75
    _test_tol = {'f': 1e-5, 'd': 1e-12}

    def _setup(self, dtype):
        dtype = numpy.dtype(dtype)
        a_shape = (self.n, self.n)
        a = testing.shaped_random(
            a_shape, numpy, dtype=dtype, scale=2 / self.n)
        a_mask = testing.shaped_random(a_shape, numpy, dtype='f', scale=1)
        a[a_mask > self.density] = 0
        a_diag = numpy.diag(numpy.ones((self.n,), dtype=dtype))
        a = a + a_diag
        b = testing.shaped_random((self.n,), numpy, dtype=dtype)
        test_tol = self._test_tol[dtype.char.lower()]
        return a, b, test_tol

    @testing.for_dtypes('fdFD')
    def test_csrlsvqr(self, dtype):
        if not cupy.cusolver.check_availability('csrlsvqr'):
            unittest.SkipTest('csrlsvqr is not available')
        a, b, test_tol = self._setup(dtype)
        ref_x = numpy.linalg.solve(a, b)
        cp_a = cupy.array(a)
        sp_a = cupyx.scipy.sparse.csr_matrix(cp_a)
        cp_b = cupy.array(b)
        x = cupy.cusolver.csrlsvqr(sp_a, cp_b, tol=self.tol,
                                   reorder=self.reorder)
        cupy.testing.assert_allclose(x, ref_x, rtol=test_tol,
                                     atol=test_tol)


<<<<<<< HEAD
@testing.with_requires('scipy>=1.4')
@testing.gpu
# tests adapted from scipy's tests of lobpcg
class TestLOBPCG(unittest.TestCase):

    def _eigen_vec_transform(self, block_vec, xp):
        """Helper to swap sign of each eigen vector based on the first
        non-zero element. ie, to standardize the first non-zero element
        of eigen vector as positive. This helps in comparing equivalence
        of eigen vectors"""
        vec_len, num_vecs = block_vec.shape
        temp_block_vec = block_vec.copy()
        for j in range(num_vecs):
            direction = testing.shaped_random((vec_len, 1), xp=xp, seed=123)
            eigvec = temp_block_vec[:, j].T
            eigvec *= xp.where(eigvec.dot(direction) >= 0, 1, -1)

        def per_eigvec(eigvec):
            direction = testing.shaped_random((vec_len, 1), xp=xp, seed=123)
            eigvec *= xp.where(eigvec.dot(direction) >= 0, 1, -1)
            return eigvec
        # each eigen vector in parallel
        n_jobs = joblib.cpu_count()
        block_vec = Parallel(n_jobs=n_jobs)(
            delayed(per_eigvec)(eigvec) for eigvec in block_vec.T
        )
        block_vec = xp.array(block_vec).T
        return block_vec

    def _generate_input_for_elastic_rod(self, n, xp):
        """Build the matrices for the generalized eigenvalue problem of the
        fixed-free elastic rod vibration model.
        """
        L = 1.0
        le = L / n
        rho = 7.85e3
        S = 1.e-4
        E = 2.1e11
        mass = rho * S * le / 6.
        k = E * S / le
        A = k * (xp.diag(xp.r_[2. * xp.ones(n - 1), 1]) -
                 xp.diag(xp.ones(n - 1), 1) - xp.diag(xp.ones(n - 1), -1))
        B = mass * (xp.diag(xp.r_[4. * xp.ones(n - 1), 2]) +
                    xp.diag(xp.ones(n - 1), 1) + xp.diag(xp.ones(n - 1), -1))
        return A, B

    def _generate_input_for_mikota_pair(self, n, xp):
        """Build a pair of full diagonal matrices for the generalized eigenvalue
        problem. The Mikota pair acts as a nice test since the eigenvalues are
        the squares of the integers n, n=1,2,...
        """
        x = xp.arange(1, n + 1)
        B = xp.diag(1. / x)
        y = xp.arange(n - 1, 0, -1)
        z = xp.arange(2 * n - 1, 0, -2)
        A = xp.diag(z) - xp.diag(y, -1) - xp.diag(y, 1)
        return A, B

    def _generate_random_initial_ortho_eigvec(self, m, n, xp=numpy, seed=0):
        """helper to generate orthogonal, random initial approximation for
        eigen vectors.
        """
        V = testing.shaped_random((m, n), xp=numpy, seed=seed)
        # TODO : use cupy's native linalg.orth() once implemented
        X = scipy.linalg.orth(V)
        if(xp == cupy):
            return cupy.asarray(X)
        return X

    @testing.numpy_cupy_allclose(rtol=1e-5, atol=1e-5, sp_name='sp',
                                 contiguous_check=False)
    def test_small_generate_input_for_elastic_rod(self, xp, sp):
        A, B = self._generate_input_for_elastic_rod(10, xp)
        n = A.shape[0]
        X = self._generate_random_initial_ortho_eigvec(n, 10, xp)
        eigvals, eigvecs = sp.linalg.lobpcg(A,
                                            X, B=B,
                                            tol=1e-5, maxiter=30,
                                            largest=False)
        return eigvals, self._eigen_vec_transform(eigvecs, xp)

    @testing.numpy_cupy_allclose(rtol=1e-5, atol=1e-5, sp_name='sp',
                                 contiguous_check=False)
    def test_small_generate_input_for_mikota_pair(self, xp, sp):
        A, B = self._generate_input_for_mikota_pair(10, xp)
        n = A.shape[0]
        X = self._generate_random_initial_ortho_eigvec(n, 10, xp)
        eigvals, eigvecs = sp.linalg.lobpcg(A,
                                            X, B=B,
                                            tol=1e-5, maxiter=30,
                                            largest=False)
        return eigvals, self._eigen_vec_transform(eigvecs, xp)

    @testing.numpy_cupy_allclose(rtol=1e-5, atol=1e-5, sp_name='sp',
                                 contiguous_check=False)
    def test_generate_input_for_elastic_rod(self, xp, sp):
        A, B = self._generate_input_for_elastic_rod(100, xp)
        n = A.shape[0]
        X = self._generate_random_initial_ortho_eigvec(n, 20, xp)
        eigvals, eigvecs = sp.linalg.lobpcg(A,
                                            X, B=B,
                                            tol=1e-5, maxiter=30,
                                            largest=False)
        return eigvals, self._eigen_vec_transform(eigvecs, xp)

    @testing.numpy_cupy_allclose(rtol=1e-5, atol=1e-5, sp_name='sp',
                                 contiguous_check=False)
    def test_generate_input_for_mikota_pair(self, xp, sp):
        A, B = self._generate_input_for_mikota_pair(100, xp)
        n = A.shape[0]
        X = self._generate_random_initial_ortho_eigvec(n, 20, xp)
        eigvals, eigvecs = sp.linalg.lobpcg(A,
                                            X, B=B,
                                            tol=1e-5, maxiter=30,
                                            largest=False)
        return eigvals, self._eigen_vec_transform(eigvecs, xp)

    @testing.numpy_cupy_allclose(rtol=1e-5, atol=1e-5, sp_name='sp',
                                 contiguous_check=False)
    def test_regression(self, xp, sp):
        """Check the eigenvalue of the identity matrix is one.
        """
        n = 10
        X = xp.ones((n, 1))
        A = xp.identity(n)
        w, v = sp.linalg.lobpcg(A, X)
        return w, self._eigen_vec_transform(v, xp)

    @testing.numpy_cupy_allclose(rtol=1e-5, atol=1e-5, sp_name='sp',
                                 contiguous_check=False)
    def test_diagonal(self, xp, sp):
        """Check for diagonal matrices.
        """
        # The system of interest is of size n x n.
        n = 100
        # We care about only m eigenpairs.
        m = 4
        # Define the generalized eigenvalue problem Av = cBv
        # where (c, v) is a generalized eigenpair,
        # We choose A to be the diagonal matrix whose entries are 1..n
        # and where B is chosen to be the identity matrix.
        vals = xp.arange(1, n + 1, dtype=float)
        A = sp.diags([vals], [0], (n, n))
        B = sp.eye(n)
        # Let the preconditioner M be the inverse of A.
        M = sp.diags([1. / vals], [0], (n, n))
        # Pick random initial vectors.
        X = testing.shaped_random((n, m), xp=xp, seed=1234)
        # Require that the returned eigenvectors be in the orthogonal
        # complement of the first few standard basis vectors (Y)
        m_excluded = 3
        Y = xp.eye(n, m_excluded)
        eigvals, vecs = sp.linalg.lobpcg(A, X, B, M=M, Y=Y, tol=1e-4,
                                         maxiter=40, largest=False)
        return eigvals, self._eigen_vec_transform(vecs, xp)

    def _check_fiedler(self, type_str, n, p, xp, sp):
        """Check for fiedler vector computation"""
        # fiedler vector computation based on scipy's tests
        # https://github.com/scipy/scipy/blob/ab1c0907fe9255582397db04592d6066745018d3/scipy/sparse/linalg/eigen/lobpcg/tests/test_lobpcg.py#L140
        col = numpy.zeros(n)
        col[1] = 1
        A = scipy.linalg.toeplitz(col)
        D = numpy.diag(A.sum(axis=1))
        L = D - A
        X = None
        if type_str == "small":
            tmp = numpy.pi * numpy.arange(n) / n
            analytic_V = numpy.cos(numpy.outer(numpy.arange(n) + 1 / 2, tmp))
            X = analytic_V[:, :p]
        elif type_str == "large":
            tmp = numpy.pi * numpy.arange(n) / n
            analytic_V = numpy.cos(numpy.outer(numpy.arange(n) + 1 / 2, tmp))
            X = analytic_V[:, -p:]
        elif type_str == "approximate":
            fiedler_guess = numpy.concatenate((numpy.ones(n // 2),
                                               -numpy.ones(n - n // 2)))
            X = numpy.vstack((numpy.ones(n), fiedler_guess)).T
        else:
            raise ValueError('''type string must be either "small", "large",
                             or "approximate"''')
        lobpcg_w, lobpcg_V = sp.linalg.lobpcg(xp.asarray(L), xp.asarray(X),
                                              largest=False)
        return lobpcg_w, self._eigen_vec_transform(lobpcg_V, xp)

    @testing.numpy_cupy_allclose(rtol=1e-5, atol=1e-5, sp_name='sp',
                                 contiguous_check=False)
    def test_fiedler_small_8(self, xp, sp):
        """Check the dense workaround path for small matrices
           for small fiedler eigen values and vectors
        """
        # This triggers the dense path because 8 < 2*5.
        return self._check_fiedler("small", 8, 2, xp, sp)

    @testing.numpy_cupy_allclose(rtol=1e-5, atol=1e-5, sp_name='sp',
                                 contiguous_check=False)
    def test_fiedler_large_8(self, xp, sp):
        """Check the dense workaround path for small matrices
           for large fiedler eigen values and vectors
        """
        # This triggers the dense path because 8 < 2*5.
        return self._check_fiedler("large", 8, 2, xp, sp)

    @testing.numpy_cupy_allclose(rtol=1e-5, atol=1e-5, sp_name='sp',
                                 contiguous_check=False)
    def test_fiedler_approximate_8(self, xp, sp):
        """Check the dense workaround path for small matrices
           for approximately-formed fiedler eigen values and vectors
        """
        # This triggers the dense path because 8 < 2*5.
        return self._check_fiedler("approximate", 8, 2, xp, sp)

    @testing.numpy_cupy_allclose(rtol=1e-5, atol=1e-5, sp_name='sp',
                                 contiguous_check=False)
    def test_fiedler_small_12(self, xp, sp):
        """Check the dense workaround path is avoided for non-small
           fiedler matrices and small eigen values and vectors
        """
        return self._check_fiedler("small", 12, 2, xp, sp)

    @testing.numpy_cupy_allclose(rtol=1e-5, atol=1e-5, sp_name='sp',
                                 contiguous_check=False)
    def test_fiedler_large_12(self, xp, sp):
        """Check the dense workaround path is avoided for non-small
           fiedler matrices and large eigen values and vectors
        """
        return self._check_fiedler("large", 12, 2, xp, sp)

    @testing.numpy_cupy_allclose(rtol=1e-5, atol=1e-5, sp_name='sp',
                                 contiguous_check=False)
    def test_fiedler_approximate_12(self, xp, sp):
        """Check the dense workaround path is avoided for non-small,
           approximately generated fiedler matrices
        """
        return self._check_fiedler("approximate", 12, 2, xp, sp)

    def _verbosity_helper(self, xp, sp):
        """Helper to capture the verbose output from stdout
        """
        A, B = self._generate_input_for_elastic_rod(100, xp)
        n = A.shape[0]
        m = 20
        X = self._generate_random_initial_ortho_eigvec(n, m, xp)
        saved_stdout = io.StringIO()
        with contextlib.redirect_stdout(saved_stdout):
            _, _ = sp.linalg.lobpcg(A, X, B=B, tol=1e-5,
                                    maxiter=30, largest=False,
                                    verbosityLevel=9)
        output = saved_stdout.getvalue().strip()
        return output

    def test_verbosity(self):
        """Check that nonzero verbosity level code runs
           and is identical to scipy's output format.
        """
        stdout_cupy = self._verbosity_helper(cupy, cupyx.scipy.sparse)
        stdout_numpy = self._verbosity_helper(numpy, scipy.sparse)
        # getting rid of the numbers and whitespaces, we care only about
        # format of printed output.
        # also, due to the fact that there are unpredictable (but minor)
        # differences in decimal digits between scipy and cupy verbose output
        stdout_cupy = re.sub(r'[-+]?\d+\.?\d*[ ]*', '{number}', stdout_cupy)
        stdout_numpy = re.sub(r'[-+]?\d+\.?\d*[ ]*', '{number}', stdout_numpy)
        assert stdout_numpy == stdout_cupy, '''numpy: %s
                                               cupy: %s''' % (stdout_numpy,
                                                              stdout_cupy)

    @testing.numpy_cupy_allclose(rtol=1e-5, atol=1e-3, sp_name='sp',
                                 contiguous_check=False)
    def test_random_initial_float32(self, xp, sp):
        """Check lobpcg in float32 for specific initial.
        """
        n = 50
        m = 4
        vals = -xp.arange(1, n + 1)
        A = sp.diags([vals], [0], (n, n))
        A = A.astype(xp.float32)
        X = testing.shaped_random((n, m), xp=xp, seed=3)
        eigvals, vecs = sp.linalg.lobpcg(A, X, tol=1e-3, maxiter=50,
                                         verbosityLevel=1)
        vecs = self._eigen_vec_transform(vecs, xp)
        return eigvals, vecs

    def test_maxit_None(self):
        """Check lobpcg if maxit=None runs 20 iterations (the default)
        by checking the size of the iteration history output, which should
        be the number of iterations plus 2 (initial and final values).
        """
        n = 50
        m = 4
        vals = -cupy.arange(1, n + 1)
        A = sparse.diags([vals], [0], (n, n))
        A = A.astype(cupy.float32)
        X = testing.shaped_random((n, m), xp=cupy, seed=1566950023)
        _, _, l_h = sparse.linalg.lobpcg(A, X, tol=1e-8, maxiter=20,
                                         retLambdaHistory=True)
        assert len(l_h) == 22


@testing.with_requires('scipy>=1.4')
@testing.gpu
@testing.parameterize(*testing.product({
    'A_sparsity': [True, False],
    'B_sparsity': [True, False],
    'A_dtype': [cupy.float32, cupy.float64],
    'preconditioner_sparsity': [True, False],
    'preconditioner_dtype': [None, cupy.float32, cupy.float64],
    'X_dtype': [cupy.float32, cupy.float64],
    'Y_dtype': [cupy.float32, cupy.float64],
    'sparse_format': ['coo', 'csr', 'csc']
}))
# test class for testing against diagonal matrices overall various data types
class TestLOBPCGForDiagInput(unittest.TestCase):

    @testing.numpy_cupy_allclose(rtol=1e-5, atol=1e-5, sp_name='sp',
                                 contiguous_check=False)
    @pytest.mark.slow
    def test_diagonal_data_types(self, xp, sp):
        """Check lobpcg for diagonal matrices for all matrix types.
        """
        n = 40
        m = 4
        # Define the generalized eigenvalue problem Av = cBv
        # where (c, v) is a generalized eigenpair,
        # and where we choose A  and B to be diagonal.
        vals = xp.arange(1, n + 1)
        # A and B matrices based on parametrization
        A = sp.diags([vals * vals], [0], (n, n), format=self.sparse_format)
        A = A.astype(xp.dtype(self.A_dtype))
        A = A if self.A_sparsity is True else A.toarray()

        B = sp.diags([vals], [0], (n, n), format=self.sparse_format)
        B = B if self.B_sparsity is True else B.toarray()

        M_LO = None
        if(self.preconditioner_dtype is not None):
            M = sp.diags([1. / vals], [0], (n, n), format=self.sparse_format)
            M = M if self.preconditioner_sparsity else M.toarray()

            def fun(x):
                return M @ x
            # Define Preconditioner function as Linear Operator
            M_LO = sp.linalg.LinearOperator(matvec=fun,
                                            matmat=fun,
                                            shape=(n, n),
                                            dtype=xp.dtype(self.preconditioner_dtype))  # NOQA

        # Cannot be sparse array
        X = testing.shaped_random((n, m), xp=xp, dtype=xp.dtype(self.X_dtype),
                                  seed=1234)

        # Require tht returned eigenvectors be in the orthogonal
        # complement of the first few standard basis vectors
        # (Cannot be sparse array)
        m_excluded = 3
        Y = xp.eye(n, m_excluded, dtype=xp.dtype(self.Y_dtype))
        # core call to lobpcg solver
        eigvals, eigvecs = sp.linalg.lobpcg(A, X, B=B, M=M_LO, Y=Y,
                                            tol=1e-4, maxiter=100,
                                            largest=False)
        return eigvals, TestLOBPCG._eigen_vec_transform(self, eigvecs, xp)
=======
@testing.parameterize(*testing.product({
    'format': ['csr', 'csc', 'coo'],
    'nrhs': [None, 1, 4],
    'order': ['C', 'F']
}))
@unittest.skipUnless(scipy_available, 'requires scipy')
@testing.gpu
class TestSplu(unittest.TestCase):

    n = 10
    density = 0.5

    def _make_matrix(self, dtype, xp, sp, density=None):
        if density is None:
            density = self.density
        a_shape = (self.n, self.n)
        a = testing.shaped_random(a_shape, xp, dtype=dtype, scale=2 / self.n)
        mask = testing.shaped_random(a_shape, xp, dtype='f', scale=1)
        a[mask > density] = 0
        diag = xp.diag(xp.ones((self.n,), dtype=dtype))
        a = a + diag
        if self.format == 'csr':
            a = sp.csr_matrix(a)
        elif self.format == 'csc':
            a = sp.csc_matrix(a)
        elif self.format == 'coo':
            a = sp.coo_matrix(a)
        b_shape = (self.n,) if self.nrhs is None else (self.n, self.nrhs)
        b = testing.shaped_random(b_shape, xp, dtype=dtype, order=self.order)
        return a, b

    @testing.for_dtypes('fdFD')
    @testing.numpy_cupy_allclose(rtol=1e-5, atol=1e-5, sp_name='sp')
    def test_splu(self, dtype, xp, sp):
        a, b = self._make_matrix(dtype, xp, sp)
        return sp.linalg.splu(a).solve(b)

    @testing.for_dtypes('fdFD')
    @testing.numpy_cupy_allclose(rtol=1e-5, atol=1e-5, sp_name='sp')
    def test_factorized(self, dtype, xp, sp):
        a, b = self._make_matrix(dtype, xp, sp)
        return sp.linalg.factorized(a)(b)

    @testing.for_dtypes('fdFD')
    @testing.numpy_cupy_allclose(rtol=1e-5, atol=1e-5, sp_name='sp')
    def test_spilu(self, dtype, xp, sp):
        a, b = self._make_matrix(dtype, xp, sp)
        return sp.linalg.spilu(a).solve(b)

    @testing.for_dtypes('fdFD')
    @testing.numpy_cupy_allclose(rtol=1e-5, atol=1e-5, sp_name='sp')
    def test_spilu_0(self, dtype, xp, sp):
        # Note: We don't know how to compute ILU(0) with
        # scipy.sprase.linalg.spilu, so in this test we use a matrix where the
        # format is a sparse matrix but is actually a dense matrix.
        a, b = self._make_matrix(dtype, xp, sp, density=1.0)
        if xp == cupy:
            # Set fill_factor=1 to computes ILU(0) using cuSparse
            ainv = sp.linalg.spilu(a, fill_factor=1)
        else:
            ainv = sp.linalg.spilu(a)
        return ainv.solve(b)
>>>>>>> a2fe3fb3
<|MERGE_RESOLUTION|>--- conflicted
+++ resolved
@@ -813,7 +813,6 @@
                                      atol=test_tol)
 
 
-<<<<<<< HEAD
 @testing.with_requires('scipy>=1.4')
 @testing.gpu
 # tests adapted from scipy's tests of lobpcg
@@ -1175,7 +1174,8 @@
                                             tol=1e-4, maxiter=100,
                                             largest=False)
         return eigvals, TestLOBPCG._eigen_vec_transform(self, eigvecs, xp)
-=======
+
+
 @testing.parameterize(*testing.product({
     'format': ['csr', 'csc', 'coo'],
     'nrhs': [None, 1, 4],
@@ -1237,5 +1237,4 @@
             ainv = sp.linalg.spilu(a, fill_factor=1)
         else:
             ainv = sp.linalg.spilu(a)
-        return ainv.solve(b)
->>>>>>> a2fe3fb3
+        return ainv.solve(b)