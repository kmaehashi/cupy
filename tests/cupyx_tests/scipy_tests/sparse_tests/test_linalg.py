--- conflicted
+++ resolved
@@ -399,192 +399,6 @@
 
 
 @testing.parameterize(*testing.product({
-<<<<<<< HEAD
-    'n': [10, 30, 100, 300, 1000],
-    'dtype': [cupy.float32, cupy.float64, cupy.complex_],
-    'outer_modification': ['normal', 'transpose', 'hermitian'],
-    'inner_modification': ['normal', 'sparse', 'adjoint',
-                           'adjoint-matrix-vector', 'adjoint-matrix-matrix'],
-    'xs': [[1, 2, 3], [[1], [2], [3]]],
-    'ys': [[1, 2], [[1], [2]]],
-}))
-@testing.gpu
-@unittest.skipUnless(scipy_available, 'requires scipy')
-class TestLinearOperator(unittest.TestCase):
-    density = 0.33
-    _tol = {'f': 1e-5, 'd': 1e-12}
-
-    # modified from scipy
-    # class that defines parametrized custom cases
-    # adapted from scipy's analogous tests
-    def _inner_cases(self, original, xp, sp, dtype):
-        if(self.inner_modification == 'normal'):
-            return (xp.array(original, dtype=dtype), original)
-        if(self.inner_modification == 'sparse'):
-            return (sp.csr_matrix(
-                    original, dtype=dtype), original)
-
-        # creating base-matrix-like class with default
-        # matrix-vector and adjoint-matrix-vector impl
-        def mv(x, dtype):
-            y = original.dot(x)
-            if len(x.shape) == 2:
-                y = y.reshape(-1, 1)
-            return y
-
-        def rmv(x, dtype):
-            return original.T.conj().dot(x)
-
-        # defining the base-class
-        class BaseMatlike(sp.linalg.LinearOperator):
-            args = ()
-
-            def __init__(self, dtype):
-                self.dtype = xp.dtype(dtype)
-                self.shape = original.shape
-
-            def _matvec(self, x):
-                return mv(x, self.dtype)
-
-        # using above base-class to make and test sub-classes based
-        # on the current `inner_modification` parameter
-        if(self.inner_modification == 'adjoint'):
-
-            # defining the sub-class
-            class HasAdjoint(BaseMatlike):
-                args = ()
-
-                def _adjoint(self):
-                    shape = self.shape[1], self.shape[0]
-                    matvec = partial(rmv, dtype=self.dtype)
-                    rmatvec = partial(mv, dtype=self.dtype)
-                    return sp.linalg.LinearOperator(matvec=matvec,
-                                                    rmatvec=rmatvec,
-                                                    dtype=self.dtype,
-                                                    shape=shape)
-            return (HasAdjoint(dtype), original)
-
-        # defining the sub-classes
-        class HasRmatvec(BaseMatlike):
-            args = ()
-
-            def _rmatvec(self, x):
-                return rmv(x, self.dtype)
-
-        class HasRmatmat(HasRmatvec):
-
-            def _matmat(self, x):
-                return original.dot(x)
-
-            def _rmatmat(self, x):
-                return original.T.conj().dot(x)
-
-        if(self.inner_modification == 'adjoint-matrix-vector'):
-            return (HasRmatvec(dtype), original)
-        if(self.inner_modification == 'adjoint-matrix-matrix'):
-            return (HasRmatmat(dtype), original)
-
-    def _outer_cases(self, xp, sp):
-        if(self.dtype != xp.complex_):
-            original = xp.array([[1., 2., 3.], [4., 5., 6.]])
-        else:
-            original = xp.array([[1, 2j, 3j], [4j, 5j, 6]])
-
-        if(self.outer_modification == 'normal'):
-            return self._inner_cases(original, xp, sp, self.dtype)
-        if(self.outer_modification == 'transpose'):
-            M, A = self._inner_cases(original.T, xp, sp, self.dtype)
-            return (sp.linalg.aslinearoperator(M).T, A.T)
-        if(self.outer_modification == 'hermitian'):
-            M, A = self._inner_cases(original.T, xp, sp, self.dtype)
-            return (sp.linalg.aslinearoperator(M).H, A.T.conj())
-
-    @testing.numpy_cupy_array_equal(sp_name='sp')
-    def test_matvec(self, xp, sp):
-        M, A_array = self._outer_cases(xp, sp)
-        A = sp.linalg.aslinearoperator(M)
-        cupy.testing.assert_array_equal(A.matvec(xp.array(self.xs)),
-                                        A_array.dot(xp.array(self.xs)))
-        cupy.testing.assert_array_equal(A.T.matvec(xp.array(self.ys)),
-                                        A_array.T.dot(xp.array(self.ys)))
-        cupy.testing.assert_array_equal(A.H.matvec(xp.array(self.ys)),
-                                        A_array.T.conj()
-                                                 .dot(xp.array(self.ys)))
-        cupy.testing.assert_array_equal(A * xp.array(self.xs),
-                                        A_array.dot(xp.array(self.xs)))
-        return (A.matvec(xp.array(self.xs)), A*xp.array(self.xs))
-
-    @testing.numpy_cupy_array_equal(sp_name='sp')
-    def test_matmat(self, xp, sp):
-        x2 = xp.array([[1, 4], [2, 5], [3, 6]])
-        M, A_array = self._outer_cases(xp, sp)
-        A = sp.linalg.aslinearoperator(M)
-        cupy.testing.assert_array_equal(A.matmat(x2), A_array.dot(x2))
-        if xp.array(self.ys).ndim == 2:
-            cupy.testing.assert_array_equal(A.T.matmat(xp.array(self.ys)),
-                                            A_array.T.dot(xp.array(self.ys)))
-        return (A.matmat(x2), A*x2)
-
-    @testing.numpy_cupy_array_equal(sp_name='sp')
-    def test_rmatvec(self, xp, sp):
-        M, A_array = self._outer_cases(xp, sp)
-        A = sp.linalg.aslinearoperator(M)
-        cupy.testing.assert_array_equal(
-            A.rmatvec(xp.array(self.ys)), A_array.T.conj()
-                                                   .dot(xp.array(self.ys)))
-        return A.rmatvec(xp.array(self.ys))
-
-    @testing.numpy_cupy_array_equal(sp_name='sp')
-    def test_rmatmat(self, xp, sp):
-        if xp.array(self.ys).ndim < 2:
-            return 1
-        M, A_array = self._outer_cases(xp, sp)
-        A = sp.linalg.aslinearoperator(M)
-        cupy.testing.assert_array_equal(A.rmatmat(xp.array(self.ys)),
-                                        A_array.T.conj()
-                                        .dot(xp.array(self.ys)))
-        return A.rmatmat(xp.array(self.ys))
-
-    @testing.numpy_cupy_array_equal(sp_name='sp')
-    def test_dot(self, xp, sp):
-        M, A_array = self._outer_cases(xp, sp)
-        A = sp.linalg.aslinearoperator(M)
-        M, N = A.shape
-
-        x0 = xp.array([1, 2, 3])
-        x1 = xp.array([[1], [2], [3]])
-        x2 = xp.array([[1, 4], [2, 5], [3, 6]])
-
-        cupy.testing.assert_array_equal(A.dot(x0), A_array.dot(x0))
-        cupy.testing.assert_array_equal(A.dot(x1), A_array.dot(x1))
-        cupy.testing.assert_array_equal(A.dot(x2), A_array.dot(x2))
-
-        return (A.dot(x0), A.dot(x1), A.dot(x2))
-
-    # generate random matrix
-    def _make_matrix(self, dtype, xp):
-        shape = (self.n, self.n)
-        a = testing.shaped_random(shape, xp, dtype=dtype)
-        mask = testing.shaped_random(shape, xp, dtype=dtype, scale=1)
-        a[mask > self.density] = 0
-        return a
-
-    @testing.for_dtypes('fdFD')
-    @testing.numpy_cupy_allclose(rtol=1e-5, atol=1e-5, sp_name='sp',
-                                 contiguous_check=False)
-    def test_sparse(self, dtype, xp, sp):
-        a = self._make_matrix(dtype, xp)
-        a = sp.csr_matrix(a)
-        A = sp.linalg.aslinearoperator(a)
-        return A(xp.eye(self.n, dtype=dtype))
-
-    @testing.for_dtypes('fdFD')
-    @testing.numpy_cupy_allclose(rtol=1e-5, atol=1e-5, sp_name='sp')
-    def test_dense(self, dtype, xp, sp):
-        a = self._make_matrix(dtype, xp)
-        A = sp.linalg.aslinearoperator(a)
-        return A(xp.eye(self.n, dtype=dtype))
-=======
     'x0': [None, 'ones'],
     'M': [None, 'jacobi'],
     'atol': [None, 'select-by-dtype'],
@@ -748,4 +562,190 @@
         ng_a = xp.ones((self.n, self.n), dtype='i')
         with pytest.raises(TypeError):
             sp.linalg.gmres(ng_a, b)
->>>>>>> 436b09b1
+
+
+@testing.parameterize(*testing.product({
+    'n': [10, 30, 100, 300, 1000],
+    'dtype': [cupy.float32, cupy.float64, cupy.complex_],
+    'outer_modification': ['normal', 'transpose', 'hermitian'],
+    'inner_modification': ['normal', 'sparse', 'adjoint',
+                           'adjoint-matrix-vector', 'adjoint-matrix-matrix'],
+    'xs': [[1, 2, 3], [[1], [2], [3]]],
+    'ys': [[1, 2], [[1], [2]]],
+}))
+@testing.gpu
+@unittest.skipUnless(scipy_available, 'requires scipy')
+class TestLinearOperator(unittest.TestCase):
+    density = 0.33
+    _tol = {'f': 1e-5, 'd': 1e-12}
+
+    # modified from scipy
+    # class that defines parametrized custom cases
+    # adapted from scipy's analogous tests
+    def _inner_cases(self, original, xp, sp, dtype):
+        if(self.inner_modification == 'normal'):
+            return (xp.array(original, dtype=dtype), original)
+        if(self.inner_modification == 'sparse'):
+            return (sp.csr_matrix(
+                    original, dtype=dtype), original)
+
+        # creating base-matrix-like class with default
+        # matrix-vector and adjoint-matrix-vector impl
+        def mv(x, dtype):
+            y = original.dot(x)
+            if len(x.shape) == 2:
+                y = y.reshape(-1, 1)
+            return y
+
+        def rmv(x, dtype):
+            return original.T.conj().dot(x)
+
+        # defining the base-class
+        class BaseMatlike(sp.linalg.LinearOperator):
+            args = ()
+
+            def __init__(self, dtype):
+                self.dtype = xp.dtype(dtype)
+                self.shape = original.shape
+
+            def _matvec(self, x):
+                return mv(x, self.dtype)
+
+        # using above base-class to make and test sub-classes based
+        # on the current `inner_modification` parameter
+        if(self.inner_modification == 'adjoint'):
+
+            # defining the sub-class
+            class HasAdjoint(BaseMatlike):
+                args = ()
+
+                def _adjoint(self):
+                    shape = self.shape[1], self.shape[0]
+                    matvec = partial(rmv, dtype=self.dtype)
+                    rmatvec = partial(mv, dtype=self.dtype)
+                    return sp.linalg.LinearOperator(matvec=matvec,
+                                                    rmatvec=rmatvec,
+                                                    dtype=self.dtype,
+                                                    shape=shape)
+            return (HasAdjoint(dtype), original)
+
+        # defining the sub-classes
+        class HasRmatvec(BaseMatlike):
+            args = ()
+
+            def _rmatvec(self, x):
+                return rmv(x, self.dtype)
+
+        class HasRmatmat(HasRmatvec):
+
+            def _matmat(self, x):
+                return original.dot(x)
+
+            def _rmatmat(self, x):
+                return original.T.conj().dot(x)
+
+        if(self.inner_modification == 'adjoint-matrix-vector'):
+            return (HasRmatvec(dtype), original)
+        if(self.inner_modification == 'adjoint-matrix-matrix'):
+            return (HasRmatmat(dtype), original)
+
+    def _outer_cases(self, xp, sp):
+        if(self.dtype != xp.complex_):
+            original = xp.array([[1., 2., 3.], [4., 5., 6.]])
+        else:
+            original = xp.array([[1, 2j, 3j], [4j, 5j, 6]])
+
+        if(self.outer_modification == 'normal'):
+            return self._inner_cases(original, xp, sp, self.dtype)
+        if(self.outer_modification == 'transpose'):
+            M, A = self._inner_cases(original.T, xp, sp, self.dtype)
+            return (sp.linalg.aslinearoperator(M).T, A.T)
+        if(self.outer_modification == 'hermitian'):
+            M, A = self._inner_cases(original.T, xp, sp, self.dtype)
+            return (sp.linalg.aslinearoperator(M).H, A.T.conj())
+
+    @testing.numpy_cupy_array_equal(sp_name='sp')
+    def test_matvec(self, xp, sp):
+        M, A_array = self._outer_cases(xp, sp)
+        A = sp.linalg.aslinearoperator(M)
+        cupy.testing.assert_array_equal(A.matvec(xp.array(self.xs)),
+                                        A_array.dot(xp.array(self.xs)))
+        cupy.testing.assert_array_equal(A.T.matvec(xp.array(self.ys)),
+                                        A_array.T.dot(xp.array(self.ys)))
+        cupy.testing.assert_array_equal(A.H.matvec(xp.array(self.ys)),
+                                        A_array.T.conj()
+                                                 .dot(xp.array(self.ys)))
+        cupy.testing.assert_array_equal(A * xp.array(self.xs),
+                                        A_array.dot(xp.array(self.xs)))
+        return (A.matvec(xp.array(self.xs)), A*xp.array(self.xs))
+
+    @testing.numpy_cupy_array_equal(sp_name='sp')
+    def test_matmat(self, xp, sp):
+        x2 = xp.array([[1, 4], [2, 5], [3, 6]])
+        M, A_array = self._outer_cases(xp, sp)
+        A = sp.linalg.aslinearoperator(M)
+        cupy.testing.assert_array_equal(A.matmat(x2), A_array.dot(x2))
+        if xp.array(self.ys).ndim == 2:
+            cupy.testing.assert_array_equal(A.T.matmat(xp.array(self.ys)),
+                                            A_array.T.dot(xp.array(self.ys)))
+        return (A.matmat(x2), A*x2)
+
+    @testing.numpy_cupy_array_equal(sp_name='sp')
+    def test_rmatvec(self, xp, sp):
+        M, A_array = self._outer_cases(xp, sp)
+        A = sp.linalg.aslinearoperator(M)
+        cupy.testing.assert_array_equal(
+            A.rmatvec(xp.array(self.ys)), A_array.T.conj()
+                                                   .dot(xp.array(self.ys)))
+        return A.rmatvec(xp.array(self.ys))
+
+    @testing.numpy_cupy_array_equal(sp_name='sp')
+    def test_rmatmat(self, xp, sp):
+        if xp.array(self.ys).ndim < 2:
+            return 1
+        M, A_array = self._outer_cases(xp, sp)
+        A = sp.linalg.aslinearoperator(M)
+        cupy.testing.assert_array_equal(A.rmatmat(xp.array(self.ys)),
+                                        A_array.T.conj()
+                                        .dot(xp.array(self.ys)))
+        return A.rmatmat(xp.array(self.ys))
+
+    @testing.numpy_cupy_array_equal(sp_name='sp')
+    def test_dot(self, xp, sp):
+        M, A_array = self._outer_cases(xp, sp)
+        A = sp.linalg.aslinearoperator(M)
+        M, N = A.shape
+
+        x0 = xp.array([1, 2, 3])
+        x1 = xp.array([[1], [2], [3]])
+        x2 = xp.array([[1, 4], [2, 5], [3, 6]])
+
+        cupy.testing.assert_array_equal(A.dot(x0), A_array.dot(x0))
+        cupy.testing.assert_array_equal(A.dot(x1), A_array.dot(x1))
+        cupy.testing.assert_array_equal(A.dot(x2), A_array.dot(x2))
+
+        return (A.dot(x0), A.dot(x1), A.dot(x2))
+
+    # generate random matrix
+    def _make_matrix(self, dtype, xp):
+        shape = (self.n, self.n)
+        a = testing.shaped_random(shape, xp, dtype=dtype)
+        mask = testing.shaped_random(shape, xp, dtype=dtype, scale=1)
+        a[mask > self.density] = 0
+        return a
+
+    @testing.for_dtypes('fdFD')
+    @testing.numpy_cupy_allclose(rtol=1e-5, atol=1e-5, sp_name='sp',
+                                 contiguous_check=False)
+    def test_sparse(self, dtype, xp, sp):
+        a = self._make_matrix(dtype, xp)
+        a = sp.csr_matrix(a)
+        A = sp.linalg.aslinearoperator(a)
+        return A(xp.eye(self.n, dtype=dtype))
+
+    @testing.for_dtypes('fdFD')
+    @testing.numpy_cupy_allclose(rtol=1e-5, atol=1e-5, sp_name='sp')
+    def test_dense(self, dtype, xp, sp):
+        a = self._make_matrix(dtype, xp)
+        A = sp.linalg.aslinearoperator(a)
+        return A(xp.eye(self.n, dtype=dtype))