--- conflicted
+++ resolved
@@ -63,6 +63,9 @@
 
     @testing.numpy_cupy_allclose(atol=1e-5, rtol=1e-5, scipy_name='scp')
     def test_convolve_and_correlate(self, xp, scp):
+        # A bug in Scipy <1.5.0 means this test needs to be in its own
+        if 1 in self.shape and self.mode == 'mirror':
+            return xp.array(True)
         if self.adtype == self.wdtype or self.adtype == self.output:
             return xp.array(True)
         a = testing.shaped_random(self.shape, xp, self.adtype)
@@ -72,6 +75,23 @@
             wdtype = self.wdtype
         w = testing.shaped_random((self.ksize,) * a.ndim, xp, wdtype)
         return self._filter(xp, scp, a, w)
+
+
+@testing.parameterize(*testing.product({
+    'shape': [(1, 2, 3, 4)],
+    'ksize': [3, 4],
+    'dtype': [numpy.int32, numpy.float64],
+    'filter': ['convolve', 'correlate']
+}))
+@testing.gpu
+@testing.with_requires('scipy>=1.5.0')
+class TestConvolveAndCorrelateMirrorDim1(unittest.TestCase):
+    @testing.numpy_cupy_allclose(atol=1e-5, rtol=1e-5, scipy_name='scp')
+    def test_convolve_and_correlate(self, xp, scp):
+        a = testing.shaped_random(self.shape, xp, self.dtype)
+        w = testing.shaped_random((self.ksize,) * a.ndim, xp, self.dtype)
+        filter = getattr(scp.ndimage, self.filter)
+        return filter(a, w, output=None, mode='mirror', cval=0.0, origin=0)
 
 
 @testing.parameterize(*testing.product({
@@ -123,7 +143,6 @@
                     self._filter(cupyx.scipy, a, w, origin=origin)
 
 
-<<<<<<< HEAD
 # ######### Testing convolve1d and correlate1d ##########
 
 
@@ -235,7 +254,11 @@
                         self._filter(cupyx.scipy, a, w, origin=origin)
                 else:
                     self._filter(cupyx.scipy, a, w, origin=origin)
-=======
+
+
+# ######### Testing minimum_filter and maximum_filter ##########
+
+
 @testing.parameterize(*testing.product({
     'size': [3, 4],
     'footprint': [None, 'random'],
@@ -273,5 +296,4 @@
     @testing.numpy_cupy_allclose(atol=1e-5, rtol=1e-5, scipy_name='scp')
     def test_minimum_and_maximum_filter(self, xp, scp):
         x = testing.shaped_random(self.shape, xp, self.x_dtype)
-        return self._filter(xp, scp, x)
->>>>>>> 265b446b
+        return self._filter(xp, scp, x)