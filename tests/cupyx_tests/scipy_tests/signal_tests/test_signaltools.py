--- conflicted
+++ resolved
@@ -564,7 +564,6 @@
         return scp.signal.deconvolve(o, b)
 
 
-<<<<<<< HEAD
 @pytest.mark.xfail(
     runtime.is_hip and driver.get_build_version() < 5_00_00000,
     reason='name_expressions with ROCm 4.3 may not work')
@@ -721,7 +720,8 @@
             zi = xp.concatenate(sections_zi)
         out, _ = scp.signal.sosfilt(sos, x, zi=zi, axis=axis)
         return out
-=======
+
+
 @testing.with_requires('scipy')
 class TestFiltFilt:
     @pytest.mark.parametrize('size', [11, 20, 32, 51, 64, 120, 128, 250])
@@ -796,5 +796,4 @@
         res = scp.signal.filtfilt(b, a, x, axis=axis,
                                   method=method, padtype=padtype)
         res = xp.nan_to_num(res, nan=xp.nan, posinf=xp.nan, neginf=xp.nan)
-        return res
->>>>>>> c5a81b9a
+        return res