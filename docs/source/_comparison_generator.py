--- conflicted
+++ resolved
@@ -1,22 +1,4 @@
-<<<<<<< HEAD
-import numpy
-
-import scipy
-import scipy.fftpack
-import scipy.linalg
-import scipy.special
-import scipy.ndimage
-
-import cupy
-
-import cupyx.scipy
-import cupyx.scipy.fftpack
-import cupyx.scipy.linalg
-import cupyx.scipy.ndimage
-import cupyx.scipy.special
-=======
 import importlib
->>>>>>> 4db237ec
 
 
 def _get_functions(obj):
