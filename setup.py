--- conflicted
+++ resolved
@@ -24,12 +24,7 @@
         'fastrlock>=0.3',
     ],
     'install': [
-<<<<<<< HEAD
         'numpy>=1.15',
-        'six>=1.9.0',
-=======
-        'numpy>=1.9.0',
->>>>>>> 8d923719
         'fastrlock>=0.3',
     ],
     'stylecheck': [
