<<<<<<< HEAD
[flake8]
exclude = .eggs,*.egg,build,docs,.git
per-file-ignores =
    # ignore long lines containing arrays of numerical constants
    cupyx/scipy/special/_gammainc.py:E501

[pep8]
exclude = .eggs,*.egg,build,.git
=======
[flake8]  # autopep8 would honor this setting, but not the other way around
exclude = .eggs,*.egg,build,docs,.git,*cupy/array_api,*tests/cupy_tests/array_api_tests
>>>>>>> 4fcb2db2

[tool:pytest]
filterwarnings =
    error::FutureWarning
    # ignore FutureWarning from cupy._util.experimental
    ignore:.* is experimental\.:FutureWarning:cupy
    ignore::UserWarning
    error::DeprecationWarning
    error::PendingDeprecationWarning
    error::numpy.VisibleDeprecationWarning
    error::numpy.ComplexWarning
    # importing old SciPy is warned because it tries to
    # import nose via numpy.testing
    ignore::DeprecationWarning:scipy\._lib\._numpy_compat
    # importing stats from old SciPy is warned because it tries to
    # import numpy.testing.decorators
    ignore::DeprecationWarning:scipy\.stats\.morestats
    # Using `scipy.sparse` against NumPy 1.15+ raises warning
    # as it uses `np.matrix` which is pending deprecation.
    # Also exclude `numpy.matrixlib.defmatrix` as SciPy and our
    # test code uses `np.asmatrix`, which internally calls
    # `np.matrix`.
    ignore::PendingDeprecationWarning:scipy\.sparse\.\w+
    ignore::PendingDeprecationWarning:numpy\.matrixlib\.defmatrix
    # pyreadline (dependency from optuna -> cliff -> cmd2) uses deprecated ABCs
    ignore:Using or importing the ABCs from:DeprecationWarning:pyreadline
xfail_strict=true

[metadata]
license_files = docs/source/license.rst<|MERGE_RESOLUTION|>--- conflicted
+++ resolved
@@ -1,16 +1,8 @@
-<<<<<<< HEAD
-[flake8]
-exclude = .eggs,*.egg,build,docs,.git
+[flake8]  # autopep8 would honor this setting, but not the other way around
+exclude = .eggs,*.egg,build,docs,.git,*cupy/array_api,*tests/cupy_tests/array_api_tests
 per-file-ignores =
     # ignore long lines containing arrays of numerical constants
     cupyx/scipy/special/_gammainc.py:E501
-
-[pep8]
-exclude = .eggs,*.egg,build,.git
-=======
-[flake8]  # autopep8 would honor this setting, but not the other way around
-exclude = .eggs,*.egg,build,docs,.git,*cupy/array_api,*tests/cupy_tests/array_api_tests
->>>>>>> 4fcb2db2
 
 [tool:pytest]
 filterwarnings =
