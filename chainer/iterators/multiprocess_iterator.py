--- conflicted
+++ resolved
@@ -110,8 +110,10 @@
                                            self.current_position)
         self.epoch = serializer('epoch', self.epoch)
         self.is_new_epoch = serializer('is_new_epoch', self.is_new_epoch)
-<<<<<<< HEAD
-        serializer('order', self._order)
+        try:
+            serializer('order', self._order)
+        except KeyError:
+            serializer('_order', self._order)
         try:
             self._previous_epoch_detail = serializer(
                 'previous_epoch_detail', self._previous_epoch_detail)
@@ -119,12 +121,6 @@
             # guess previous_epoch_detail for older version
             self._previous_epoch_detail = self.epoch_detail - \
                 self.batch_size / len(self.dataset)
-=======
-        try:
-            serializer('order', self._order)
-        except KeyError:
-            serializer('_order', self._order)
->>>>>>> 6757b638
 
     def _init(self):
         finalized = threading.Event()
